--- conflicted
+++ resolved
@@ -310,11 +310,7 @@
             data_found['report']['djerba_version'] = 'PLACEHOLDER'
             del data_found['supplementary'] # do not test supplementary data
             data = json.dumps(data_found)
-<<<<<<< HEAD
-            self.assertEqual(hashlib.md5(data.encode(encoding=constants.TEXT_ENCODING)).hexdigest(), 'c6ef878a0dcddbc793b5c8f20e64980f')
-=======
             self.assertEqual(hashlib.md5(data.encode(encoding=constants.TEXT_ENCODING)).hexdigest(), '3c1d1e04ee86bce8f9d06c97d3c899e5')
->>>>>>> c6347331
 
     def test_wgts_mode(self):
         out_dir = os.path.join(self.tmp_dir, 'WGTS')
@@ -392,11 +388,7 @@
             xc.ASSAY_TYPE: "WGS",
             xc.COVERAGE: 80,
             xc.FAILED: False,
-<<<<<<< HEAD
-            xc.ONCOKB_CACHE: oncokb_cache_params,
-=======
             xc.ONCOKB_CACHE: oncokb_cache_params(),
->>>>>>> c6347331
             xc.ONCOTREE_CODE: "PAAD",
             xc.PURITY_FAILURE: False, 
             xc.PROJECT: "PASS01"
@@ -730,17 +722,10 @@
         out_path = os.path.join(out_dir, 'djerba_test_wgts.html')
         hr = html_renderer()
         out_path = hr.run_clinical(args_path, out_dir, 'report_WGTS', False)
-<<<<<<< HEAD
-        self.check_report(out_path, '316572abae4463cb46eb8db6f023ab08')
-        args_path = os.path.join(self.sup_dir, 'report_json', 'WGS_only', 'djerba_report.json')
-        out_path = hr.run_clinical(args_path, out_dir, 'report_WGS_only', False)
-        self.check_report(out_path, '9a2a793457555007ce862b955312bbeb')
-=======
         self.check_report(out_path, '76e370b43f9e47a98d92953a989c4c4f')
         args_path = os.path.join(self.sup_dir, 'report_json', 'WGS_only', 'djerba_report.json')
         out_path = hr.run_clinical(args_path, out_dir, 'report_WGS_only', False)
         self.check_report(out_path, 'e9cde1c35aa62bf71814e64b8f0a33dd')
->>>>>>> c6347331
         args_path = os.path.join(self.sup_dir, 'report_json', 'failed', 'djerba_report.json')
         out_path = hr.run_clinical(args_path, out_dir, 'report_failed', False)
         self.check_report(out_path, '5976081ff05c571ce62a90dd63f8d6dc')
