--- conflicted
+++ resolved
@@ -721,17 +721,10 @@
         out_path = os.path.join(out_dir, 'djerba_test_wgts.html')
         hr = html_renderer()
         out_path = hr.run_clinical(args_path, out_dir, 'report_WGTS', False)
-<<<<<<< HEAD
-        self.check_report(out_path, '06669376953bfafc89939070e63d588e')
-        args_path = os.path.join(self.sup_dir, 'report_json', 'WGS_only', 'djerba_report.json')
-        out_path = hr.run_clinical(args_path, out_dir, 'report_WGS_only', False)
-        self.check_report(out_path, 'c06b48206af454764c90294b2175aba3')
-=======
         self.check_report(out_path, '316572abae4463cb46eb8db6f023ab08')
         args_path = os.path.join(self.sup_dir, 'report_json', 'WGS_only', 'djerba_report.json')
         out_path = hr.run_clinical(args_path, out_dir, 'report_WGS_only', False)
         self.check_report(out_path, '9a2a793457555007ce862b955312bbeb')
->>>>>>> 972c7c68
         args_path = os.path.join(self.sup_dir, 'report_json', 'failed', 'djerba_report.json')
         out_path = hr.run_clinical(args_path, out_dir, 'report_failed', False)
         self.check_report(out_path, '0cda263df3fbc1d3dcf89479eebd2fb5')
