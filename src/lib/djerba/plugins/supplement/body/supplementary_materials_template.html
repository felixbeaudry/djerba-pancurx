--- conflicted
+++ resolved
@@ -98,12 +98,11 @@
 
   % endif
 
-<<<<<<< HEAD
   <hr class="big-white-line" >
   <br/>
   <br/>
   <hr class="big-white-line" >
-=======
+
   ${html_builder().section_cells_begin("<h3>Definitions</h3>","supp")}
 
   % if not FAILED:
@@ -128,7 +127,6 @@
   % endif
 
   ${html_builder().section_cells_end()}
->>>>>>> 918be9e5
 
 ${html_builder().section_cells_begin("<h3>Definitions</h3>","main")}
 
