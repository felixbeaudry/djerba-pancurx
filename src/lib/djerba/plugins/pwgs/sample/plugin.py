"""Djerba plugin for pwgs sample reporting"""
import os
import csv
import logging
import json

from mako.lookup import TemplateLookup
from djerba.plugins.base import plugin_base
import djerba.plugins.pwgs.constants as constants
import djerba.plugins.pwgs.analysis.plugin as analysis
from djerba.core.workspace import workspace
import djerba.core.constants as core_constants
from djerba.core.workspace import workspace
from djerba.util.subprocess_runner import subprocess_runner

try:
    import gsiqcetl.column
    from gsiqcetl import QCETLCache
except ImportError:
        raise ImportError('Error Importing QC-ETL, try checking python versions')

class main(plugin_base):

    SNV_COUNT_SUFFIX = 'SNP.count.txt'
    RESULTS_SUFFIX = '.mrdetect.txt'
    BAMQC_SUFFIX = 'bamQC_results.json'
    DEFAULT_CONFIG_PRIORITY = 100

    def __init__(self, workspace, identifier, log_level=logging.INFO, log_path=None):
        super().__init__(workspace, identifier, log_level, log_path)
<<<<<<< HEAD
        #self.add_ini_required('primary_snv_count_file')
        
        # Setting default parameters
=======
>>>>>>> fd6ca380
        self.set_ini_default(core_constants.CLINICAL, True)
        self.set_ini_default(core_constants.SUPPLEMENTARY, False)
        
        # Setting required parameters
        self.add_ini_required('bamqc_results')
        
        # Setting default parameters for plugin
        """ Note: these are found after full specification and are not required in the initial config."""
        self.set_ini_default('results_file', None)
        self.set_ini_default('primary_snv_count_file', None)

    def configure(self, config):
        config = self.apply_defaults(config)
        config = self.set_all_priorities(config, self.DEFAULT_CONFIG_PRIORITY)
        return config

    def extract(self, config):
        try:
            self.provenance = analysis.main(self.workspace, self.identifier).subset_provenance("mrdetect")
            snv_count_file = analysis.main(self, self.identifier).parse_file_path(self.SNV_COUNT_SUFFIX, self.provenance)
            results_file = analysis.main(self, self.identifier).parse_file_path(self.RESULTS_SUFFIX, self.provenance)
        except OSError:
            snv_count_file = config[self.identifier][constants.SNV_COUNT_FILE]
            results_file = config[self.identifier][constants.RESULTS_FILE]
            self.logger.info("PWGS SAMPLE: Results file pulled from ini")
        try:
            self.provenance = analysis.main(self.workspace, self.identifier).subset_provenance("dnaSeqQC")
            bamqc_file = analysis.main(self, self.identifier).parse_file_path(self.BAMQC_SUFFIX, self.provenance)
        except OSError:
            bamqc_file = config[self.identifier][constants.BAMQC]
            self.logger.info("PWGS SAMPLE: BAMQC json pulled from ini")
        tumour_id = config['core'][constants.GROUP_ID]
        qc_dict = self.fetch_coverage_etl_data(tumour_id)
        snv_count = self.preprocess_snv_count(snv_count_file)
        insert_size_dist_file = self.preprocess_bamqc(bamqc_file)
        mrdetect_results = analysis.main(self.workspace, self.identifier).preprocess_results(results_file)
        if mrdetect_results['outcome'] == "POSITIVE":
            ctdna_detection = "Detected"
        elif mrdetect_results['outcome'] == "NEGATIVE":
            ctdna_detection = "Undetected"
        else:
            ctdna_detection = None
            self.logger.info("PWGS SAMPLE: ctDNA inconclusive")
        self.plot_insert_size(insert_size_dist_file, 
                             output_dir = self.workspace.print_location())
        patient_data = self.preprocess_wgs_json(config[self.identifier][constants.WGS_JSON])
        self.logger.info("PWGS SAMPLE: All data found")
        data = {
            'plugin_name': self.identifier+' plugin',
            'priorities': self.get_my_priorities(config),
            'attributes': self.get_my_attributes(config),
            'merge_inputs': {
            },
            'results': {
                'primary_cancer': patient_data['Primary cancer'],
                'requisition_approved': config['core'][constants.REQ_APPROVED],
                'donor': config['core']['root_sample_name'],
                'group_id': config['core'][constants.GROUP_ID],
                'pwgs_report_id': "_".join((config['core'][constants.GROUP_ID],"v1")),
                'wgs_report_id': patient_data['Report ID'],
                'Patient Study ID': patient_data[constants.PATIENT_ID],
                'study_title': config['core'][constants.STUDY],
                'assay': "plasma Whole Genome Sequencing (pWGS) - 30X (v1.0)",
                'outcome': mrdetect_results['outcome'],
                'median_insert_size': qc_dict['insertSize'],
                'coverage': qc_dict['coverage'],
                'primary_snv_count': snv_count,
                'ctdna_detection': ctdna_detection
            }
        }
        return data

    def render(self, data):
        args = data
        html_dir = os.path.realpath(os.path.join(
            os.path.dirname(__file__),
            '..',
            'html'
        ))
        report_lookup = TemplateLookup(directories=[html_dir, ], strict_undefined=True)
        mako_template = report_lookup.get_template(constants.SAMPLE_TEMPLATE_NAME)
        try:
            html = mako_template.render(**args)
        except Exception as err:
            msg = "Unexpected error of type {0} in Mako template rendering: {1}".format(type(err).__name__, err)
            self.logger.error(msg)
            raise
        return html    
    
    def fetch_coverage_etl_data(self,tumour_id):
        self.qcetl_cache = "/scratch2/groups/gsi/production/qcetl_v1"
        self.etl_cache = QCETLCache(self.qcetl_cache)
        cached_coverages = self.etl_cache.bamqc4merged.bamqc4merged
        columns_of_interest = gsiqcetl.column.BamQc4MergedColumn
        data = cached_coverages.loc[
            (cached_coverages[columns_of_interest.GroupID] == tumour_id),
            [columns_of_interest.GroupID, columns_of_interest.CoverageDeduplicated, columns_of_interest.InsertMedian]
            ]
        if len(data) > 0:
           qc_dict = {'coverage' : round(data.iloc[0][columns_of_interest.CoverageDeduplicated].item(),1)}
           qc_dict['insertSize'] = round(data.iloc[0][columns_of_interest.InsertMedian].item(),1)
           return(qc_dict)
        else:
            msg = "Djerba couldn't find the QC metrics associated with tumour_id {0} in QC-ETL. ".format(tumour_id)
            self.logger.debug(msg)
            raise MissingQCETLError(msg)
        
    def preprocess_snv_count(self, snv_count_path):
        """
        pull SNV count from file
        """
        with open(snv_count_path, 'r') as hbc_file:
            reader_file = csv.reader(hbc_file, delimiter="\t")
            for row in reader_file:
                try: 
                    snv_count = row[0]
                except IndexError as err:
                    msg = "Incorrect number of columns in SNV Count file: '{0}'".format(snv_count_path)
                    raise RuntimeError(msg) from err
        return int(snv_count)

    def preprocess_bamqc(self, bamqc_file):
        output_dir = self.workspace.print_location()
        with open(bamqc_file, 'r') as bamqc_results:
            data = json.load(bamqc_results)
        is_data = data['insert size histogram']
        file_location = os.path.join(output_dir, 'insert_size_distribution.csv')
        with open(file_location,'w') as out:
            csv_out = csv.writer(out)
            csv_out.writerow(['size','count'])
            for i in is_data:
                csv_out.writerow([i,is_data[i]])
        return(file_location)
    
    def preprocess_wgs_json(self, wgs_json):
        with open(wgs_json, 'r') as wgs_results:
            data = json.load(wgs_results)
        patient_data = data["report"]["patient_info"]
        return(patient_data)

    def plot_insert_size(self, is_path, output_dir ):
        args = [
            os.path.join(constants.RSCRIPTS_LOCATION,'IS.plot.R'),
            '--insert_size_file', is_path,
            '--output_directory', output_dir 
        ]
        subprocess_runner().run(args)


class MissingQCETLError(Exception):
    pass <|MERGE_RESOLUTION|>--- conflicted
+++ resolved
@@ -28,12 +28,9 @@
 
     def __init__(self, workspace, identifier, log_level=logging.INFO, log_path=None):
         super().__init__(workspace, identifier, log_level, log_path)
-<<<<<<< HEAD
         #self.add_ini_required('primary_snv_count_file')
         
-        # Setting default parameters
-=======
->>>>>>> fd6ca380
+        # Setting default parametersn
         self.set_ini_default(core_constants.CLINICAL, True)
         self.set_ini_default(core_constants.SUPPLEMENTARY, False)
         
