#! /usr/bin/env python3

"""
Test of the pwgs plugin
AUTHOR: Felix Beaudry
"""

import os
import unittest
import tempfile
import shutil

from djerba.util.validator import path_validator
from djerba.plugins.plugin_tester import PluginTester
import djerba.plugins.tar.sample.plugin as sample
from djerba.core.workspace import workspace

class TestTarSamplePlugin(PluginTester):

    def setUp(self):
        self.path_validator = path_validator()
        self.maxDiff = None
        self.tmp = tempfile.TemporaryDirectory(prefix='djerba_')
        self.tmp_dir = self.tmp.name
        sup_dir_var = 'DJERBA_TEST_DATA'
        self.sup_dir = os.environ.get(sup_dir_var)
<<<<<<< HEAD
        self.input_params = os.path.join(self.sup_dir ,"tar-plugin/input_params.json")
=======
>>>>>>> f1c7373b

    def testTarSample(self):
        test_source_dir = os.path.realpath(os.path.dirname(__file__))
        json_location = os.path.join(self.sup_dir ,"tar-plugin/report_json/tar.sample.json")
<<<<<<< HEAD
        
        shutil.copy(self.input_params, self.tmp_dir)

=======
                
>>>>>>> f1c7373b
        params = {
            self.INI: 'tar.sample.ini',
            self.JSON: json_location,
            self.MD5: 'f8763747e45463c8163a8fe6d6c1956a'
        }
        self.run_basic_test(test_source_dir, params)

    def test_process_ichor_json(self):
        ichor_expected_location = os.path.join(self.sup_dir ,"tar-plugin/ichorCNA_metrics.json")
        ichor_json = sample.main.process_ichor_json(self, ichor_expected_location)
        purity = ichor_json["tumor_fraction"]
        self.assertEqual(purity, 0.03978)

    def test_process_consensus_cruncher_Pl(self):
        cc_expected_location = os.path.join(self.sup_dir ,"tar-plugin/allUnique-hsMetrics.HS.Pl.txt")
        unique_coverage = sample.main.process_consensus_cruncher(self, cc_expected_location)
        self.assertEqual(unique_coverage, 2088)
    
    def test_process_consensus_cruncher_BC(self):
        cc_expected_location = os.path.join(self.sup_dir ,"tar-plugin/allUnique-hsMetrics.HS.BC.txt")
        collapsed_coverage_bc = sample.main.process_consensus_cruncher(self, cc_expected_location)
        self.assertEqual(collapsed_coverage_bc, 910)

if __name__ == '__main__':
    unittest.main()<|MERGE_RESOLUTION|>--- conflicted
+++ resolved
@@ -24,21 +24,13 @@
         self.tmp_dir = self.tmp.name
         sup_dir_var = 'DJERBA_TEST_DATA'
         self.sup_dir = os.environ.get(sup_dir_var)
-<<<<<<< HEAD
         self.input_params = os.path.join(self.sup_dir ,"tar-plugin/input_params.json")
-=======
->>>>>>> f1c7373b
 
     def testTarSample(self):
         test_source_dir = os.path.realpath(os.path.dirname(__file__))
         json_location = os.path.join(self.sup_dir ,"tar-plugin/report_json/tar.sample.json")
-<<<<<<< HEAD
-        
         shutil.copy(self.input_params, self.tmp_dir)
-
-=======
                 
->>>>>>> f1c7373b
         params = {
             self.INI: 'tar.sample.ini',
             self.JSON: json_location,
