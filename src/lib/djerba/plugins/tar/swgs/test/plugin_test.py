#! /usr/bin/env python3

"""
Test of the snv_indel plugin
"""

import os
import unittest
import tempfile
import shutil
from djerba.util.validator import path_validator
from djerba.plugins.plugin_tester import PluginTester
import djerba.plugins.tar.snv_indel.plugin as snv_indel
from djerba.core.workspace import workspace

class TestTarSNVIndelPlugin(PluginTester):

    def setUp(self):
        self.path_validator = path_validator()
        self.maxDiff = None
        self.tmp = tempfile.TemporaryDirectory(prefix='djerba_')
        self.tmp_dir = self.tmp.name
 
        self.provenance_output = '/.mounts/labs/CGI/scratch/aalam/plugin_tests/swgs-plugin/provenance_subset.tsv.gz'
<<<<<<< HEAD
        self.purity_pass = '/.mounts/labs/CGI/scratch/aalam/plugin_tests/swgs-plugin/purity_pass/purity.txt'
        self.purity_fail = '/.mounts/labs/CGI/scratch/aalam/plugin_tests/swgs-plugin/purity_fail/purity.txt'
        self.purity_pass_json = '/.mounts/labs/CGI/scratch/aalam/plugin_tests/swgs-plugin/purity_pass/tar_swgs.json'
        self.purity_fail_json = '/.mounts/labs/CGI/scratch/aalam/plugin_tests/swgs-plugin/purity_fail/tar_swgs.json'
        
=======
        self.purity = '/.mounts/labs/CGI/scratch/aalam/plugin_tests/swgs-plugin/purity.txt'

>>>>>>> a9ab0621
        sup_dir_var = 'DJERBA_TEST_DATA'
        self.sup_dir = os.environ.get(sup_dir_var)

    def testTarSNVIndelPurityPass(self):
        test_source_dir = os.path.realpath(os.path.dirname(__file__))
        
        # Copy files into the temporary directory
        shutil.copy(self.provenance_output, self.tmp_dir)
        shutil.copy(self.purity_pass, self.tmp_dir)
        #json_location = os.path.join(self.sup_dir ,"swgs-plugin/purity_pass/tar_swgs.json")
        json_location = self.purity_pass_json

        params = {
            self.INI: 'data/tar_swgs.ini',
            self.JSON: json_location,
            self.MD5: '980b75f9e9954d2b00c4b280595732c8'
        }
        self.run_basic_test(test_source_dir, params)

<<<<<<< HEAD
    def testTarSNVIndelPurityFail(self):
        test_source_dir = os.path.realpath(os.path.dirname(__file__))

        # Copy files into the temporary directory
        shutil.copy(self.provenance_output, self.tmp_dir)
        shutil.copy(self.purity_fail, self.tmp_dir)
        #json_location = os.path.join(self.sup_dir ,"swgs-plugin/purity_fail/tar_swgs.json")
        json_location = self.purity_fail_json

        params = {
            self.INI: 'data/tar_swgs.ini',
            self.JSON: json_location,
            self.MD5: 'cb472dc9ec3dacfcd8ada05fe687fe1c'
        }
        self.run_basic_test(test_source_dir, params)
=======
    def redact_json_data(self, data):
        """replaces empty method from testing.tools"""
        for key in ['cnv_plot']:
            del data['plugins']['tar.swgs']['results'][key]
        return data 
>>>>>>> a9ab0621

if __name__ == '__main__':
    unittest.main()<|MERGE_RESOLUTION|>--- conflicted
+++ resolved
@@ -22,16 +22,11 @@
         self.tmp_dir = self.tmp.name
  
         self.provenance_output = '/.mounts/labs/CGI/scratch/aalam/plugin_tests/swgs-plugin/provenance_subset.tsv.gz'
-<<<<<<< HEAD
         self.purity_pass = '/.mounts/labs/CGI/scratch/aalam/plugin_tests/swgs-plugin/purity_pass/purity.txt'
         self.purity_fail = '/.mounts/labs/CGI/scratch/aalam/plugin_tests/swgs-plugin/purity_fail/purity.txt'
         self.purity_pass_json = '/.mounts/labs/CGI/scratch/aalam/plugin_tests/swgs-plugin/purity_pass/tar_swgs.json'
         self.purity_fail_json = '/.mounts/labs/CGI/scratch/aalam/plugin_tests/swgs-plugin/purity_fail/tar_swgs.json'
         
-=======
-        self.purity = '/.mounts/labs/CGI/scratch/aalam/plugin_tests/swgs-plugin/purity.txt'
-
->>>>>>> a9ab0621
         sup_dir_var = 'DJERBA_TEST_DATA'
         self.sup_dir = os.environ.get(sup_dir_var)
 
@@ -51,7 +46,6 @@
         }
         self.run_basic_test(test_source_dir, params)
 
-<<<<<<< HEAD
     def testTarSNVIndelPurityFail(self):
         test_source_dir = os.path.realpath(os.path.dirname(__file__))
 
@@ -67,13 +61,12 @@
             self.MD5: 'cb472dc9ec3dacfcd8ada05fe687fe1c'
         }
         self.run_basic_test(test_source_dir, params)
-=======
-    def redact_json_data(self, data):
-        """replaces empty method from testing.tools"""
-        for key in ['cnv_plot']:
-            del data['plugins']['tar.swgs']['results'][key]
-        return data 
->>>>>>> a9ab0621
+    
+    #def redact_json_data(self, data):
+    #    """replaces empty method from testing.tools"""
+    #    for key in ['cnv_plot']:
+    #        del data['plugins']['tar.swgs']['results'][key]
+    #    return data 
 
 if __name__ == '__main__':
     unittest.main()