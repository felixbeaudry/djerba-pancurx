--- conflicted
+++ resolved
@@ -25,15 +25,11 @@
         self.data_CNA_onco = '/.mounts/labs/CGI/scratch/aalam/plugin_tests/snv-indel-plugin/data_CNA_oncoKBgenes_nonDiploid.txt'
 
         self.provenance_output = '/.mounts/labs/CGI/scratch/aalam/plugin_tests/snv-indel-plugin/provenance_subset.tsv.gz'
-<<<<<<< HEAD
         self.purity_pass_json = '/.mounts/labs/CGI/scratch/aalam/plugin_tests/snv-indel-plugin/purity_pass/tar_snv_indel_purity_pass.json'
         self.purity_fail_json = '/.mounts/labs/CGI/scratch/aalam/plugin_tests/snv-indel-plugin/purity_fail/tar_snv_indel_purity_fail.json'
         self.purity_pass = '/.mounts/labs/CGI/scratch/aalam/plugin_tests/snv-indel-plugin/purity_pass/purity.txt'
         self.purity_fail = '/.mounts/labs/CGI/scratch/aalam/plugin_tests/snv-indel-plugin/purity_fail/purity.txt'
 
-=======
-        self.purity = '/.mounts/labs/CGI/scratch/aalam/plugin_tests/snv-indel-plugin/purity.txt'
->>>>>>> b04d5aeb
         sup_dir_var = 'DJERBA_TEST_DATA'
         self.sup_dir = os.environ.get(sup_dir_var)
 
@@ -44,15 +40,10 @@
         shutil.copy(self.data_CNA, self.tmp_dir)
         shutil.copy(self.data_CNA_onco, self.tmp_dir)
         shutil.copy(self.provenance_output, self.tmp_dir)
-<<<<<<< HEAD
         shutil.copy(self.purity_fail, self.tmp_dir)
+        json_location = self.purity_fail_json
+        #json_location = os.path.join(self.sup_dir ,"snv-indel-plugin/purity_fail/tar_snv_indel.json")
 
-        json_location = self.purity_fail_json
-=======
-        json_location = os.path.join(self.sup_dir ,"snv-indel-plugin/report_json/tar_snv_indel.json")
-        shutil.copy(self.purity, self.tmp_dir)
-
->>>>>>> b04d5aeb
         params = {
             self.INI: 'data/tar_snv_indel.ini',
             self.JSON: json_location,
@@ -68,8 +59,9 @@
         shutil.copy(self.data_CNA_onco, self.tmp_dir)
         shutil.copy(self.provenance_output, self.tmp_dir)
         shutil.copy(self.purity_pass, self.tmp_dir)
-
+        #json_location = os.path.join(self.sup_dir ,"snv-indel-plugin/purity_pass/tar_snv_indel.json")
         json_location = self.purity_pass_json
+        
         params = {
             self.INI: 'data/tar_snv_indel.ini',
             self.JSON: json_location,
