<%
  from time import strftime
  import djerba.render.constants as constants
  from djerba.render.json_to_html import html_builder
  from djerba.util.image_to_base64 import converter
%>

<!-- Genomic Landscape -->
${html_builder().section_cells_begin("<h2>Genomic Landscape</h2>","main")}
      
      <p >
            Tumour Mutation Burden (TMB) was <strong>${genomic_landscape_info.get(constants.TMB_PER_MB)}</strong> coding mutations per Mb (${genomic_landscape_info.get(constants.TMB_TOTAL)} mutations)
            which corresponded to the ${html_builder().make_ordinal(genomic_landscape_info.get(constants.PAN_CANCER_PERCENTILE))} 
            percentile of the pan-cancer cohort and classifies it as <strong>${html_builder().pull_biomarker_text(genomic_biomarkers,"TMB")}</strong>.       

            % if genomic_landscape_info.get(constants.CANCER_SPECIFIC_PERCENTILE) != "NA" :
                  This TMB places the tumour in the <strong>${html_builder().make_ordinal(genomic_landscape_info.get(constants.CANCER_SPECIFIC_PERCENTILE))}</strong> percentile of the ${genomic_landscape_info.get(constants.CANCER_SPECIFIC_COHORT)} cohort.
            % endif

            % if sample_info_and_quality.get(constants.PURITY_PERCENT) > 50:
                  The microsatellite status is <strong>${html_builder().pull_biomarker_text(genomic_biomarkers,"MSI")} </strong>.
            % endif 
      </p>

      <table><tr>
            <td>
                  <img id='TMB' style='width: 100%; object-fit: contain' src="${converter().convert_svg(tmb_plot, 'TMB plot')}"/>
            </td>
            <td>
                  <img id='PGA' style='width: 100%; object-fit: contain' src="${converter().convert_svg(pga_plot, 'PGA plot')}"/>
            </td>
      </tr></table>

<<<<<<< HEAD

      <!-- other biomarkers table -->
      % if sample_info_and_quality.get(constants.PURITY_PERCENT) > 50:
            <table class="variants" style="width:100%">
                  <thead>
                        <th style=" width:10%">Biomarker</th>
                        <th style=" width:10%">Call</th>
                        <th style=" width:80%">Score & Confidence</th>
                  </thead>
                  <tbody>
                        % for row in html_builder().biomarker_table_rows(genomic_biomarkers):
                        ${row}
                        % endfor 
                  </tbody>
            </table>
      % endif 

</div></div>
=======
${html_builder().section_cells_end()}
>>>>>>> 618c780f

${html_builder().section_cells_begin("<h2>SNVs and in/dels</h2>","main")}
   
      <p>
            <strong>${html_builder().k_comma_format(small_mutations_and_indels.get(constants.TOTAL_VARIANTS))}</strong> somatic mutation(s) were detected in exonic or splice regions, 
            of which <strong>${genomic_landscape_info.get(constants.TMB_TOTAL)}</strong> impacted a coding sequence,
            and <strong>${small_mutations_and_indels.get(constants.CLINICALLY_RELEVANT_VARIANTS)}</strong> corresponded to an oncogenic mutation, as defined by OncoKB.
      </p>

      <img id='VAF' style='width: 100%; object-fit: contain' src="${converter().convert_svg(vaf_plot, 'VAF plot')}"/>
      
      % if small_mutations_and_indels.get(constants.CLINICALLY_RELEVANT_VARIANTS) > 0:
            <table class="variants" width="100%">
                  ${html_builder().oncogenic_small_mutations_and_indels_header(small_mutations_and_indels)}
                  <tbody>
                  % for row in html_builder().oncogenic_small_mutations_and_indels_rows(small_mutations_and_indels):
                        ${row}
                  % endfor
                  </tbody>
            </table>
	    <table class="suppl" width="100%">
              <tr>
		<td><b>Chr.</b>: Chromosome and cytoband</td>
		% if small_mutations_and_indels.get(constants.HAS_EXPRESSION_DATA):
		<td><b>Expr. (%)</b>: Expression Percentile for gene mRNA</td></tr>
	        % endif
	    </table>
      % endif

      
${html_builder().section_cells_end()}

<!-- Copy Number Variants -->
${html_builder().section_cells_begin("<h2>Copy Number Variation</h2>","main")}

      <p>The percent genome altered (PGA) was <strong>${genomic_landscape_info.get(constants.PERCENT_GENOME_ALTERED)}</strong>%. 
            <strong>${oncogenic_somatic_CNVs.get(constants.TOTAL_VARIANTS)}</strong> cancer gene(s) were subject to copy number variation, 
            of which <strong>${oncogenic_somatic_CNVs.get(constants.CLINICALLY_RELEVANT_VARIANTS)}</strong> corresponded to an oncogenic alteration, as defined by OncoKB. 
            Amplifications greater than four copies marked as &#9650 in plot below.
      </p>

      <img id='CNV' style='width: 100%; object-fit: contain' src="${converter().convert_svg(cnv_plot, 'CNV plot')}"/>

      % if oncogenic_somatic_CNVs.get(constants.CLINICALLY_RELEVANT_VARIANTS) > 0:
            <table class="variants" width="100%">
            ${html_builder().oncogenic_CNVs_header(oncogenic_somatic_CNVs)}
            <tbody>
            % for row in html_builder().oncogenic_CNVs_rows(oncogenic_somatic_CNVs):
                  ${row}
            % endfor
            </table>
            </tbody>
            </table>
	        % if oncogenic_somatic_CNVs.get(constants.HAS_EXPRESSION_DATA):
                <table class="suppl" width="100%">
                  <tr><td><b>Expr. (%)</b>: Expression Percentile for gene mRNA</td></tr>
		</table>
	        % endif
	    </table>

      % endif
      
${html_builder().section_cells_end()}

% if assay_type == 'WGTS':
      ${html_builder().section_cells_begin("<h2>Fusions and Structural Variants</h2>","main")}

            <p><strong>${structural_variants_and_fusions.get(constants.TOTAL_VARIANTS)}</strong> cancer gene(s) were subject to rearrangement, of which <strong>${structural_variants_and_fusions.get(constants.CLINICALLY_RELEVANT_VARIANTS)}</strong> corresponded to oncogenic fusions, as defined by OncoKB.</p>

            % if structural_variants_and_fusions.get(constants.CLINICALLY_RELEVANT_VARIANTS) > 0:
                  <table class="variants" width="100%">
                  ${html_builder().structural_variants_and_fusions_header()}
                  <tbody>
                  % for row in html_builder().structural_variants_and_fusions_rows(structural_variants_and_fusions):
                        ${row}
                  % endfor
                  </tbody>
                  </table>
            % endif
            
      ${html_builder().section_cells_end()}
% endif<|MERGE_RESOLUTION|>--- conflicted
+++ resolved
@@ -31,8 +31,6 @@
             </td>
       </tr></table>
 
-<<<<<<< HEAD
-
       <!-- other biomarkers table -->
       % if sample_info_and_quality.get(constants.PURITY_PERCENT) > 50:
             <table class="variants" style="width:100%">
@@ -49,10 +47,8 @@
             </table>
       % endif 
 
-</div></div>
-=======
+
 ${html_builder().section_cells_end()}
->>>>>>> 618c780f
 
 ${html_builder().section_cells_begin("<h2>SNVs and in/dels</h2>","main")}
    
