<%
  from time import strftime
  import djerba.render.constants as constants
  from djerba.render.json_to_html import html_builder
  from djerba.util.image_to_base64 import converter
%>

<!-- Genomic Landscape -->
${html_builder().section_cells_begin("<h2>Genomic Landscape</h2>","main")}
      
      <p >
            Tumour Mutation Burden (TMB) was <strong>${genomic_landscape_info.get(constants.TMB_PER_MB)}</strong> coding mutations per Mb (${html_builder().k_comma_format(genomic_landscape_info.get(constants.TMB_TOTAL))} mutations)
            which corresponded to the ${html_builder().make_ordinal(genomic_landscape_info.get(constants.PAN_CANCER_PERCENTILE))} 
            percentile of the pan-cancer cohort and classifies it as <strong>${html_builder().pull_biomarker_text(genomic_biomarkers,"TMB")}</strong>.       

            % if genomic_landscape_info.get(constants.CANCER_SPECIFIC_PERCENTILE) != "NA" :
                  This TMB places the tumour in the <strong>${html_builder().make_ordinal(genomic_landscape_info.get(constants.CANCER_SPECIFIC_PERCENTILE))}</strong> percentile of the ${genomic_landscape_info.get(constants.CANCER_SPECIFIC_COHORT)} cohort.
            % endif

            % if sample_info_and_quality.get(constants.PURITY_PERCENT) > 50:
                  The microsatellite status is <strong>${html_builder().pull_biomarker_text(genomic_biomarkers,"MSI")}</strong>.
            % endif 
            This tumour has <strong>${html_builder().k_comma_format(ctdna.get(constants.CTDNA_CANDIDATES))}</strong> candidate SNVs for ctDNA screening, 
            making the sample <strong>${ctdna.get(constants.CTDNA_ELIGIBILITY)}</strong> for OICR's plasma WGS assay (minimum of 4,000 SNVs required).
      
      </p>

      <!-- other biomarkers table -->
      <table class="variants" style="width:100%">
            <thead>
                  <th style=" width:10%">Biomarker</th>
                  <th style=" width:10%">Call</th>
                  <th style=" width:80%">Score & Confidence</th>
            </thead>
            <tbody>
<<<<<<< HEAD
                  % if sample_info_and_quality.get(constants.PURITY_PERCENT) > 50:
                        % for row in html_builder().biomarker_table_rows(genomic_biomarkers):
                        ${row}
                        % endfor 
                  % else:
                  <tr style="text-align:left;"><td>MSI</td><td>NA</td><td>Cancer cell content &#8804; 50 &#37;, below threshold to call MS score</td></tr>
                  % endif 
=======
                  % for row in html_builder().biomarker_table_rows(genomic_biomarkers, sample_info_and_quality.get(constants.PURITY_PERCENT)):
                  ${row}
                  % endfor 
>>>>>>> c6347331
            </tbody>


      </table>
     

${html_builder().section_cells_end()}

${html_builder().section_cells_begin("<h2>SNVs and in/dels</h2>","main")}
   
      <p>
            <strong>${html_builder().k_comma_format(small_mutations_and_indels.get(constants.TOTAL_VARIANTS))}</strong> somatic mutation(s) were detected in exonic or splice regions, 
            of which <strong>${genomic_landscape_info.get(constants.TMB_TOTAL)}</strong> impacted a coding sequence,
            and <strong>${small_mutations_and_indels.get(constants.CLINICALLY_RELEVANT_VARIANTS)}</strong> corresponded to an oncogenic mutation, as defined by OncoKB.
      </p>

      <img id='VAF' style='width: 100%; object-fit: contain' src="${converter().convert_svg(vaf_plot, 'VAF plot')}"/>
      
      % if small_mutations_and_indels.get(constants.CLINICALLY_RELEVANT_VARIANTS) > 0:
            <table class="variants" width="100%">
                  ${html_builder().oncogenic_small_mutations_and_indels_header(small_mutations_and_indels)}
                  <tbody>
                  % for row in html_builder().oncogenic_small_mutations_and_indels_rows(small_mutations_and_indels):
                        ${row}
                  % endfor
                  </tbody>
            </table>
	    <table class="suppl" width="100%">
              <tr>
		<td width="50%" vertical-align="top"><b>Chr.</b>: Chromosome and cytoband</td>
		% if small_mutations_and_indels.get(constants.HAS_EXPRESSION_DATA):
		<td width="50%" vertical-align="top"><b>Expr. (%)</b>: Expression Percentile for gene mRNA, or NA if comparison data is not available</td></tr>
	        % endif
	    </table>
      % endif

      
${html_builder().section_cells_end()}

<!-- Copy Number Variants -->
${html_builder().section_cells_begin("<h2>Copy Number Variation</h2>","main")}

      <p>The percent genome altered (PGA) was <strong>${genomic_landscape_info.get(constants.PERCENT_GENOME_ALTERED)}</strong>%. 
            <strong>${oncogenic_somatic_CNVs.get(constants.TOTAL_VARIANTS)}</strong> cancer gene(s) were subject to copy number variation, 
            of which <strong>${oncogenic_somatic_CNVs.get(constants.CLINICALLY_RELEVANT_VARIANTS)}</strong> corresponded to an oncogenic alteration, as defined by OncoKB. 
	    Regions with large copy number gains (&#8805; 6 CN) marked as &#9650 in plot below.
      </p>

      <img id='CNV' style='width: 100%; object-fit: contain' src="${converter().convert_svg(cnv_plot, 'CNV plot')}"/>

      % if oncogenic_somatic_CNVs.get(constants.CLINICALLY_RELEVANT_VARIANTS) > 0:
            <table class="variants" width="100%">
            ${html_builder().oncogenic_CNVs_header(oncogenic_somatic_CNVs)}
            <tbody>
            % for row in html_builder().oncogenic_CNVs_rows(oncogenic_somatic_CNVs):
                  ${row}
            % endfor
            </table>
            </tbody>
            </table>
	        % if oncogenic_somatic_CNVs.get(constants.HAS_EXPRESSION_DATA):
                <table class="suppl" width="100%">
                  <tr><td><b>Expr. (%)</b>: Expression Percentile for gene mRNA, or NA if comparison data is not available</td></tr>
		</table>
	        % endif
	    </table>

      % endif
      
${html_builder().section_cells_end()}

% if assay_type == 'WGTS':
      ${html_builder().section_cells_begin("<h2>Fusions and Structural Variants</h2>","main")}

            <p><strong>${structural_variants_and_fusions.get(constants.TOTAL_VARIANTS)}</strong> cancer gene(s) were subject to rearrangement, of which <strong>${structural_variants_and_fusions.get(constants.CLINICALLY_RELEVANT_VARIANTS)}</strong> corresponded to oncogenic fusions, as defined by OncoKB.</p>

            % if structural_variants_and_fusions.get(constants.CLINICALLY_RELEVANT_VARIANTS) > 0:
                  <table class="variants" width="100%">
                  ${html_builder().structural_variants_and_fusions_header()}
                  <tbody>
                  % for row in html_builder().structural_variants_and_fusions_rows(structural_variants_and_fusions):
                        ${row}
                  % endfor
                  </tbody>
                  </table>
            % endif
            
      ${html_builder().section_cells_end()}
% endif<|MERGE_RESOLUTION|>--- conflicted
+++ resolved
@@ -33,19 +33,9 @@
                   <th style=" width:80%">Score & Confidence</th>
             </thead>
             <tbody>
-<<<<<<< HEAD
-                  % if sample_info_and_quality.get(constants.PURITY_PERCENT) > 50:
-                        % for row in html_builder().biomarker_table_rows(genomic_biomarkers):
-                        ${row}
-                        % endfor 
-                  % else:
-                  <tr style="text-align:left;"><td>MSI</td><td>NA</td><td>Cancer cell content &#8804; 50 &#37;, below threshold to call MS score</td></tr>
-                  % endif 
-=======
                   % for row in html_builder().biomarker_table_rows(genomic_biomarkers, sample_info_and_quality.get(constants.PURITY_PERCENT)):
                   ${row}
                   % endfor 
->>>>>>> c6347331
             </tbody>
 
 
