--- conflicted
+++ resolved
@@ -3,8 +3,4 @@
 # 2) we can import it in setup.py for the same reason
 # 3) it only needs to be stored in one place
 # See https://stackoverflow.com/a/16084844
-<<<<<<< HEAD
-__version__ = '0.4.17'
-=======
 __version__ = '1.0.0-dev0.0.23'
->>>>>>> dd33c701
