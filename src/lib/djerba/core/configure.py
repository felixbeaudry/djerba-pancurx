"""
Base class for all components: Plugins, helpers, mergers

Defines a wide range of methods for common configuration tasks
"""

import logging
import os
import string
from abc import ABC, abstractmethod
from configparser import ConfigParser
from uuid import uuid4
from djerba.core.base import base as core_base
from djerba.util.logger import logger
import djerba.core.constants as cc
import djerba.util.ini_fields as ini

class configurable(core_base, ABC):

    """
    Interface for Djerba objects configurable by INI
    Subclasses include the core configurer, and all plugin/helper/merger classes

    Implements a number of methods, organized below as follows:
    - General-purpose methods
    - Required/default parameters and parameter validation
    - Get special directory paths from environment variables
    - Handle component priorities
    - Get/set/query INI params (other than priority levels)
    """

    # default list of known attributes -- may override in subclasses
    KNOWN_ATTRIBUTES = [
        cc.CLINICAL,
        cc.SUPPLEMENTARY
    ]

    def __init__(self, **kwargs):
        self.identifier = kwargs[cc.IDENTIFIER]
        self.module_dir = kwargs[cc.MODULE_DIR]
        self.log_level = kwargs[cc.LOG_LEVEL]
        self.log_path = kwargs[cc.LOG_PATH]
        self.logger = self.get_logger(self.log_level, __name__, self.log_path)
        self.ini_required = set() # names of INI parameters the user must supply
        self.ini_defaults = {} # names and default values for other INI parameters

    def _raise_unknown_config_error(self, key, complete=True):
        mode = 'fully-specified' if complete else 'minimal'
        template = "Unknown INI parameter '{0}' in {1} config of component {2}. "+\
            "Required = {3}, Defaults = {4}"
        params = (key, mode, self.identifier, self.ini_required, self.ini_defaults)
        msg = template.format(*params)
        self.logger.error(msg)
        raise DjerbaConfigError(msg)

    def _raise_missing_config_error(self, key, input_keys, complete=True):
        mode = 'fully-specified' if complete else 'minimal'
        template = "Key '{0}' required for {1} config "+\
            "of component {2} was not found in inputs {3}"
        msg = template.format(key, mode, self.identifier, input_keys)
        self.logger.error(msg)
        raise DjerbaConfigError(msg)

    def _raise_null_param_error(self, key):
        msg = "INI section {0}, option {1} is null; ".format(self.identifier, key)+\
            "null values are not permitted in fully-specified Djerba config"
        self.logger.error(msg)
        raise DjerbaConfigError(msg)

    def check_attributes_known(self, attributes):
        all_known = True
        for a in attributes:
            if not a in self.KNOWN_ATTRIBUTES:
                self.logger.warning("Unknown attribute '{0}' in config".format(a))
                all_known = False
        return all_known

    def configure(self, config):
        """Input/output is a ConfigParser object"""
        self.logger.debug("Superclass configure method; only applies defaults (if any)")
        config = self.apply_defaults(config)
        return config

    def get_config_wrapper(self, config):
        return config_wrapper(config, self.identifier, self.log_level, self.log_path)

    def get_module_dir(self):
        return self.module_dir

    def get_identifier(self):
        return self.identifier

    def get_reserved_default(self, param):
        # get the default value of a reserved parameter
        # raise an error if it is not defined for the current component
        msg = None
        if not param in cc.RESERVED_PARAMS:
            msg = "'{0}' is not a reserved parameter".format(param)
        elif not param in self.ini_defaults:
            msg = "'{0}' not found in INI defaults {1}; ".format(param, self.ini_defaults)+\
                "maybe parameter is not defined for this component type?"
        if msg:
            self.logger.error(msg)
            raise DjerbaConfigError(msg)
        return self.ini_defaults[param]

    def set_log_level(self, level):
        # use to change the log level set by the component loader, eg. for testing
        self.logger.setLevel(level)

    @abstractmethod
    def specify_params(self):
        self.logger.warning("Abstract specify_params not intended to be called")

    #################################################################
    ### start of methods to handle required/default parameters

    def add_ini_discovered(self, key):
        """
        Add a 'discovered' parameter to be filled in at runtime by custom config code
        Do this by setting a null default value
        """
        self.set_ini_default(key, cc.NULL)

    def add_ini_required(self, key):
        if key in cc.RESERVED_PARAMS:
            msg = 'Cannot add reserved key {0} as a required parameter'.format(key)
            self.logger.error(msg)
            raise DjerbaConfigError(msg)
        elif key in self.ini_defaults:
            msg = 'Cannot add {0} as required parameter; '.format(key)+\
                'already exists as default'
            self.logger.error(msg)
            raise DjerbaConfigError(msg)
        elif key in self.ini_required:
            msg = 'Redundant addition of required parameter: {0}'.format(key)
            self.logger.warning(msg)
        else:
            self.ini_required.add(key)

    def apply_defaults(self, config):
        """
        Apply default parameters to the given ConfigParser
        This method does not overwrite existing values
        """
        for key in self.ini_defaults:
            if not config.has_option(self.identifier, key):
                config.set(self.identifier, key, str(self.ini_defaults[key]))
        return config

    def get_all_expected_ini(self):
        # returns a set of all expected INI parameter names
        return self.ini_required.union(set(self.ini_defaults.keys()))

    def get_expected_config(self):
        """
        Return a ConfigParser with all expected params
        Params are set to their default values, if any; None otherwise
        Template substitution is *not* done here
        Can use to generate a config file for manual completion
        """
        config = ConfigParser()
        config.add_section(self.identifier)
        for option in sorted(list(self.ini_required)):
            config.set(self.identifier, option, 'REQUIRED')
        for option in sorted(list(self.ini_defaults.keys())):
            config.set(self.identifier, option, str(self.ini_defaults[option]))
        return config

    def set_ini_default(self, key, value):
        msg = None
        if key in self.ini_required:
            msg = 'Cannot set default for {0}; '.format(key)+\
                'already exists as a required parameter'
        elif key in cc.RESERVED_PARAMS and not key in self.ini_defaults:
            msg = "Cannot set default for reserved parameter {0} ".format(key)+\
                "as it is not defined for this component type"
        if msg:
            self.logger.error(msg)
            raise DjerbaConfigError(msg)
        self.ini_defaults[key] = value

    @abstractmethod
    def set_priority_defaults(self, priority):
        # convenience method to set all priority defaults to the given value
        # which priorities are defined depends if plugin, helper, or merger
        self.logger.warning("Abstract set_priority_defaults not intended to be called")

    def validate_minimal_config(self, config):
        """Check for required/unknown config keys in minimal config"""
        self.logger.info("Validating minimal config for component "+self.identifier)
        input_keys = config.options(self.identifier)
        for key in self.ini_required:
            if key not in input_keys:
                self._raise_missing_config_error(key, input_keys, complete=False)
        for key in input_keys:
            if key not in self.ini_required and key not in self.ini_defaults:
                self._raise_unknown_config_error(key, complete=False)
        self.validate_priorities(config)
        return config

    def validate_full_config(self, config):
        """Check that all config keys (both required and optional) are present"""
        self.logger.info("Validating fully-specified config for component "+self.identifier)
        all_keys = self.get_all_expected_ini()
        template = "{0} expected INI param(s) found for component {1}"
        self.logger.debug(template.format(len(all_keys), self.identifier))
        input_keys = config.options(self.identifier)
        for key in all_keys:
            # Check all keys defined for the component are present and non-null
            if key not in input_keys:
                self._raise_missing_config_error(key, input_keys, complete=True)
            elif self._is_null(config.get(self.identifier, key)):
                self._raise_null_param_error(key)
        for key in input_keys:
            # Check if any keys input are *not* defined for the component
            if key not in all_keys:
                self._raise_unknown_config_error(key, complete=True)
        self.validate_priorities(config)
        return config

    def validate_priorities(self, config):
        # check priorities are non-negative integers
        # TODO sanity checking on other reserved params
        ok = True
        for s in config.sections():
            for p in cc.PRIORITY_KEYS:
                if config.has_option(s, p):
                    try:
                        v = config.getint(s, p)
                    except ValueError:
                        ok = False
                    if v < 0:
                        ok = False
                if not ok:
                    msg = "{0}:{1} must be a non-negative integer; got {2}".format(s, p, v)
                    self.logger.error(msg)
                    raise ValueError(msg)
        return config

class core_configurer(configurable):

    """Class to do core configuration"""

    PRIORITY = 100

    def __init__(self, **kwargs):
        super().__init__(**kwargs)
<<<<<<< HEAD
        #self.set_ini_default('comment', 'comment goes here')

        # Setting required parameters
        self.add_ini_required('group_id')
        self.add_ini_required('study_title')
        self.add_ini_required('root_sample_name')
        self.add_ini_required('requisition_approved')


    def configure(self, config):
        #config.set(ini.CORE, 'comment', 'Djerba 1.0 under development')
        return config

    def get_default_config_priority(self):
        return 0


class config_wrapper(logger):
=======
        self.workspace = kwargs['workspace']
        self.ini_defaults = {
            cc.ATTRIBUTES: '',
            cc.DEPENDS_CONFIGURE: '',
            cc.DEPENDS_EXTRACT: '',
            cc.CONFIGURE_PRIORITY: self.PRIORITY,
            cc.EXTRACT_PRIORITY: self.PRIORITY,
            cc.RENDER_PRIORITY: self.PRIORITY
        }
        self.specify_params()

    def configure(self, config):
        """Input/output is a ConfigParser object"""
        config = self.apply_defaults(config)
        wrapper = self.get_config_wrapper(config)
        if wrapper.my_param_is_null(cc.REPORT_ID):
            sample_info_file = wrapper.get_my_string(cc.SAMPLE_INFO)
            if self.workspace.has_file(sample_info_file):
                sample_info = self.workspace.read_json(sample_info_file)
                report_id = "{0}_{1}-v{2}".format(
                    sample_info[cc.TUMOUR_ID],
                    sample_info[cc.NORMAL_ID],
                    wrapper.get_my_int(cc.REPORT_VERSION)
                )
                msg = "Generated report ID {0} from sample info JSON".format(report_id)
                self.logger.debug(msg)
            else:
                report_id = "OICR-CGI-{0}".format(uuid4().hex)
                msg = "Generated report ID {0} from UUID hex string".format(report_id)
                self.logger.debug(msg)
            wrapper.set_my_param(cc.REPORT_ID, report_id)
        return wrapper.get_config()

    def specify_params(self):
        self.add_ini_discovered(cc.REPORT_ID)
        self.set_ini_default(cc.REPORT_VERSION, 1)
        self.set_ini_default(cc.ARCHIVE_NAME, "djerba")
        self.set_ini_default(
            cc.ARCHIVE_URL,
            "http://admin:djerba123@10.30.133.78:5984"
        )
        self.set_ini_default(cc.AUTHOR, cc.DEFAULT_AUTHOR)
        self.set_ini_default(cc.SAMPLE_INFO, cc.DEFAULT_SAMPLE_INFO)
        self.set_ini_default(cc.DOCUMENT_CONFIG, cc.DEFAULT_DOCUMENT_CONFIG)

    def set_priority_defaults(self, priority):
        for key in cc.PRIORITY_KEYS:
            self.ini_defaults[key] = priority


class config_wrapper(core_base):
>>>>>>> d2b94609

    """Wrapper for a ConfigParser object with convenience methods"""

    def __init__(self, config, identifier, log_level=logging.WARNING, log_path=None):
        # config is a ConfigParser object
        # identifier is the component identifier, used to retrieve INI params
        self.config = config
        self.identifier = identifier
        self.logger = self.get_logger(log_level, __name__, log_path)

    def get_config(self):
        return self.config

    #################################################################
    ### start of methods to get/set/query INI params (other than priority levels)

    def get_core_string(self, param):
        return self.config.get(ini.CORE, param)

    def get_core_int(self, param):
        return self.config.getint(ini.CORE, param)

    def get_core_float(self, param):
        return self.config.getfloat(ini.CORE, param)

    def get_core_boolean(self, param):
        return self.config.getboolean(ini.CORE, param)

    # no set_core_param() -- components only write their own INI section

    def get_my_attributes(self):
        if self.has_my_param(cc.ATTRIBUTES):
            attributes_str = self.get_my_string(cc.ATTRIBUTES)
            attributes = self._parse_comma_separated_list(attributes_str)
        else:
            attributes = []
        return attributes

    # nullity tests

    def my_param_is_null(self, param):
        return self.param_is_null(self.identifier, param)

    def param_is_null(self, section, param):
        return self._is_null(self.config.get(section, param))

    def my_param_is_not_null(self, param):
        return not self.my_param_is_null(param)

    def param_is_not_null(self, section, param):
        return not self.param_is_null(section, param)

    # [get|set|has]_my_* methods for the named component

    def get_my_boolean(self, param):
        return self.config.getboolean(self.identifier, param)

    def get_my_float(self, param):
        return self.config.getfloat(self.identifier, param)

    def get_my_int(self, param):
        return self.config.getint(self.identifier, param)

    def get_my_string(self, param):
        return self.config.get(self.identifier, param)

    def has_my_param(self, param):
        return self.config.has_option(self.identifier, param)

    def get_my_priorities(self):
        """
        Find configure/extract/render priorities, if any
        extract and render are not defined for mergers and helpers, respectively
        Used at extract step to convert INI settings into JSON
        """
        priorities = {}
        mapping = {
            cc.CONFIGURE_PRIORITY: cc.CONFIGURE,
            cc.EXTRACT_PRIORITY: cc.EXTRACT,
            cc.RENDER_PRIORITY: cc.RENDER
        }
        for key, value in mapping.items():
            if self.config.has_option(self.identifier, key):
                priorities[value] = self.config.getint(self.identifier, key)
        return priorities

    def set_my_priorities(self, priority):
        # convenience method; sets all defined priorities to the same value
        for key in cc.PRIORITY_KEYS:
            if self.has_my_param(key):
                self.set_my_param(key, priority)

    def set_my_param(self, param, value):
        self.config.set(self.identifier, param, str(value))

    # [get|set|has]_my_* methods for other components

    def get_boolean(self, section, param):
        return self.config.getboolean(section, param)

    def get_float(self, section, param):
        return self.config.getfloat(section, param)

    def get_int(self, section, param):
        return self.config.getint(section, param)

    def get(self, section, param):
        # alias for get_string, to be consistent with ConfigParser interface
        return self.get_string(section, param)

    def get_string(self, section, param):
        return self.config.get(section, param)

    def has_option(self, section, param):
        # alias for has_param, to be consistent with ConfigParser interface
        return self.has_param(section, param)

    def has_param(self, section, param):
        return self.config.has_option(section, param)

    def set_param(self, section, param, value):
        self.config.set(section, param, str(value))

    def set(self, section, param, value):
        # alias for set_param, to be consistent with ConfigParser interface
        self.set_param(section, param, value)

    ### end of methods to get/set/query INI params (other than priority levels)
    #################################################################
    ### start of methods to get special directory paths from environment variables

    def apply_env_templates(self, section):
        """
        Included for completeness -- but normally we will use apply_my_env_templates()

        Apply template substitution using variables
        Replace strings like $DJERBA_DATA_DIR with value of corresponding env variable
        https://docs.python.org/3/library/string.html#string.Template.substitute
        """
        var_names = [
            cc.DJERBA_DATA_DIR_VAR,
            cc.DJERBA_PRIVATE_DIR_VAR,
            cc.DJERBA_TEST_DIR_VAR
        ]
        mapping = {var: self.get_dir_from_env(var) for var in var_names}
        for section in self.config.sections():
            for option in self.config.options(section):
                value = self.config.get(section, option)
                try:
                    value = string.Template(value).substitute(mapping)
                except KeyError as err:
                    msg = "Failed to substitute environment variable in INI "+\
                        "section {0}, option {1}, value {2}".format(section, option, value)+\
                        ": {0}".format(err)
                    self.logger.error(msg)
                    raise DjerbaConfigError(msg) from err
                self.config.set(section, option, value)

    def apply_my_env_templates(self):
        self.apply_env_templates(self.identifier)

    def get_dir_from_env(self, var):
        dir_path = os.environ.get(var)
        if dir_path == None:
            msg = "Environment variable '{0}' is not configured".format(var)
            self.logger.warning(msg)
        return dir_path

    def get_djerba_data_dir(self):
        return self.get_dir_from_env(cc.DJERBA_DATA_DIR_VAR)

    def get_djerba_private_dir(self):
        return self.get_dir_from_env(cc.DJERBA_PRIVATE_DIR_VAR)

    def get_djerba_test_dir(self):
        return self.get_dir_from_env(cc.DJERBA_TEST_DIR_VAR)

    ### end of methods to get special directory paths from environment variables
    #################################################################


class DjerbaConfigError(Exception):
    pass<|MERGE_RESOLUTION|>--- conflicted
+++ resolved
@@ -246,26 +246,7 @@
 
     def __init__(self, **kwargs):
         super().__init__(**kwargs)
-<<<<<<< HEAD
-        #self.set_ini_default('comment', 'comment goes here')
-
-        # Setting required parameters
-        self.add_ini_required('group_id')
-        self.add_ini_required('study_title')
-        self.add_ini_required('root_sample_name')
-        self.add_ini_required('requisition_approved')
-
-
-    def configure(self, config):
-        #config.set(ini.CORE, 'comment', 'Djerba 1.0 under development')
-        return config
-
-    def get_default_config_priority(self):
-        return 0
-
-
-class config_wrapper(logger):
-=======
+
         self.workspace = kwargs['workspace']
         self.ini_defaults = {
             cc.ATTRIBUTES: '',
@@ -317,7 +298,6 @@
 
 
 class config_wrapper(core_base):
->>>>>>> d2b94609
 
     """Wrapper for a ConfigParser object with convenience methods"""
 
