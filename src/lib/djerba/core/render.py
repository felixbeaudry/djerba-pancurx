"""
Class to render HTML from the JSON report data
Includes merge/deduplicate for shared tables, eg. gene info
"""

import json
import logging
import os
import pdfkit
from PyPDF2 import PdfMerger
from time import strftime
import djerba.core.constants as cc
from djerba.util.environment import directory_finder, DjerbaEnvDirError
from djerba.util.image_to_base64 import converter
from djerba.util.logger import logger
from djerba.util.render_mako import mako_renderer

class html_renderer(logger):

    CLINICAL_HEADER_NAME = 'clinical_header.html'

    def __init__(self, core_data, log_level=logging.INFO, log_path=None):
        self.data = core_data
        self.log_level = log_level
        self.log_path = log_path
        self.logger = self.get_logger(log_level, __name__, log_path)
        self.author = self.data[cc.AUTHOR]
        self.report_id = self.data[cc.REPORT_ID]
        self.original_extract_time = self.data[cc.EXTRACT_TIME]
        finder = directory_finder(self.log_level, self.log_path)
        if finder.has_valid_core_html_dir():
            self.html_dir = finder.get_core_html_dir()
            self.logger.debug("Got HTML dir from environment: {0}".format(self.html_dir))
        else:
            self.html_dir = os.path.realpath(os.path.join(
                os.path.dirname(__file__),
                'html'
            ))
            msg = "No environment var for HTML dir, falling back to {0}".format(self.html_dir)
            self.logger.debug(msg)
        self.mako = mako_renderer(self.html_dir, self.log_level, self.log_path)
        config_path = os.path.join(self.html_dir, self.data[cc.DOCUMENT_CONFIG])
        self.logger.debug("Reading document config from {0}".format(config_path))
        with open(config_path) as config_file:
            self.config = json.loads(config_file.read())

    def _order_components(self, body, priorities):
        names = body.keys()
        ordered_names = sorted(names, key=lambda x: priorities[x])
        self.logger.debug('Priorities: {0}'.format(priorities))
        self.logger.debug('Ordered component names: {0}'.format(ordered_names))
        ordered_body = [body[x] for x in ordered_names]
        return ordered_body

    def get_document_header(self, doc_type):
        try:
            template_name = self.config[cc.DOCUMENT_SETTINGS][doc_type][cc.DOCUMENT_HEADER]
            stylesheet_name = self.config[cc.DOCUMENT_SETTINGS][doc_type][cc.STYLESHEET]
        except KeyError as err:
            msg = "Document config entry for '{0}' not found: {1}".format(doc_type, err)
            self.logger.error(msg)
            raise RuntimeError from err
        # do template substititon to insert the stylesheet
        with open(os.path.join(self.html_dir, stylesheet_name)) as in_file:
            stylesheet = in_file.read()
        args = {cc.STYLESHEET: stylesheet}
        header = self.mako.render_name(template_name, args)
        return header

    def get_document_footer(self, doc_type):
        try:
            file_name = self.config[cc.DOCUMENT_SETTINGS][doc_type][cc.DOCUMENT_FOOTER]
        except KeyError as err:
            template = "Footer entry for '{0}' not found in document config: {1}"
            msg = template.format(doc_type, err)
            self.logger.error(msg)
            raise
        # do template substitution for clinical footer; otherwise just read the file
        if doc_type == cc.CLINICAL:
            args = {key: self.data[key] for key in [cc.AUTHOR, cc.EXTRACT_TIME]}
            footer = self.mako.render_name(file_name, args)
        else:
            with open(os.path.join(self.html_dir, file_name)) as footer_file:
                footer = footer_file.read()
        return footer

<<<<<<< HEAD
    def get_page_footer(self, doc_type):
        if doc_type == cc.CLINICAL:
            pdf_footer = "{0} - {1}".format('yyyy/mm/dd', self.report_id)
        elif doc_type == cc.RESEARCH:
            pdf_footer = 'For Research Use Only'
        else:
            pdf_footer = "{0} ".format('yyyy/mm/dd')
        return pdf_footer
=======
    def get_page_footer(self):
        return "{0} - {1}".format(strftime("%Y/%m/%d"), self.report_id)
>>>>>>> 796b44d5

    def run(self, html, priorities, attributes):
        """
        - Assemble HTML strings into one or more documents
        - Attributes determine which document a string belongs to
        - Priorities determine order within a document
        - Use the document config JSON file to get document headers/footers
        - The rest of the document is populated by plugin outputs in priority order

        Mockup of output data structure:
        data = {
            'documents': {
                'report_id_clinical': 'html text goes here',
                'report_id_research': 'different html text goes here'
            },
            'merge_list': ['report_id_clinical', 'report_id_research'],
            'merged_filename': 'report_id.pdf',
        }
        """
        data = {
            cc.DOCUMENTS: {},
            cc.PDF_FOOTERS: {}
        }
        merge_list = []
        for doc_type in self.config[cc.DOCUMENT_TYPES]:
            section_names = [x for x in html.keys() if doc_type in attributes[x]]
            section_html = {x:html[x] for x in section_names}
            if len(section_html) > 0:
                self.logger.info("Assembling HTML report document: {0}".format(doc_type))
                body_sections = self._order_components(section_html, priorities)
                document_sections = [self.get_document_header(doc_type), ]
                document_sections.extend(body_sections)
                document_sections.append(self.get_document_footer(doc_type))
                # doc_key is the prefix for HTML/PDF filenames
                doc_key = "{0}_report.{1}".format(self.report_id, doc_type)
                data[cc.DOCUMENTS][doc_key] = "\n".join(document_sections)
                data[cc.PDF_FOOTERS][doc_key] = self.get_page_footer(doc_type)
                merge_list.append(doc_key)
            else:
                self.logger.info("Omitting empty report document: {0}".format(doc_type))
        data[cc.MERGE_LIST] = merge_list
        data[cc.MERGED_FILENAME] = "{0}_report.pdf".format(self.report_id)
        
        return data

class pdf_renderer(logger):

    CLINICAL_SUFFIX = '.clinical.pdf'
    MERGED_SUFFIX = '.pdf'
    RESEARCH_SUFFIX = '.research.pdf'
    RESEARCH_FOOTER_TEXT = 'For Research Use Only'

    def __init__(self, log_level=logging.WARNING, log_path=None):
        super().__init__()
        self.logger = self.get_logger(log_level, __name__, log_path)

    # Running the PDF renderer requires the wkhtmltopdf binary on the PATH
    # This can be done by loading the wkhtmltopdf environment module:
    # https://gitlab.oicr.on.ca/ResearchIT/modulator/-/blob/master/code/gsi/70_wkhtmltopdf.yaml

    # Current implementation runs with javascript disabled
    # If javascript is enabled, PDF rendering attempts a callout to https://mathjax.rstudio.com
    # With Internet access, this works; otherwise, it times out after ~4 minutes and PDF rendering completes
    # But rendering without Javascript runs successfully with no apparent difference in output
    # So it is disabled, to allow fast running on a machine without Internet (eg. cluster node)
    # See https://github.com/wkhtmltopdf/wkhtmltopdf/issues/4506
    # An alternative solution would be changing the HTML generation to omit unnecessary Javascript

    @staticmethod
    def merge_pdfs(pdf_path_list, out_path):
        merger = PdfMerger()
        for pdf in pdf_path_list:
            merger.append(pdf)
        merger.write(out_path)
        merger.close()

    def render_file(self, in_path, out_path, footer_text=None, footer=True):
        # create options, which are arguments to wkhtmltopdf for footer generation
        # the 'quiet' option suppresses chatter to STDOUT
        self.logger.info('Writing PDF to {0}'.format(out_path))
        if footer:
            if footer_text:
                self.logger.debug("Including page numbers and footer text")
                options = {
                    'footer-right': '[page] of [topage]',
                    'footer-left': footer_text,
                    'quiet': '',
                    'disable-javascript': ''
                }
            else:
                self.logger.debug("Including page numbers but no additional footer text")
                options = {
                    'footer-right': '[page] of [topage]',
                    'quiet': '',
                    'disable-javascript': ''
                }
        else:
            self.logger.info("Omitting PDF footer")
            options = {
                'quiet': '',
                'disable-javascript': ''
            }
        try:
            pdfkit.from_file(in_path, out_path, options=options)
        except Exception as err:
            msg = "Unexpected error of type "+\
                "{0} in PDF rendering: {1}".format(type(err).__name__, err)
            self.logger.error(msg)
            trace = ''.join(traceback.format_tb(err.__traceback__))
            self.logger.error('Traceback: {0}'.format(trace))
            raise
        self.logger.info('Finished writing PDF')<|MERGE_RESOLUTION|>--- conflicted
+++ resolved
@@ -84,19 +84,14 @@
                 footer = footer_file.read()
         return footer
 
-<<<<<<< HEAD
     def get_page_footer(self, doc_type):
         if doc_type == cc.CLINICAL:
-            pdf_footer = "{0} - {1}".format('yyyy/mm/dd', self.report_id)
+            pdf_footer = "{0} - {1}".format(strftime("%Y/%m/%d"), self.report_id)
         elif doc_type == cc.RESEARCH:
             pdf_footer = 'For Research Use Only'
         else:
-            pdf_footer = "{0} ".format('yyyy/mm/dd')
+            pdf_footer = "{0} ".format(strftime("%Y/%m/%d"))
         return pdf_footer
-=======
-    def get_page_footer(self):
-        return "{0} - {1}".format(strftime("%Y/%m/%d"), self.report_id)
->>>>>>> 796b44d5
 
     def run(self, html, priorities, attributes):
         """
