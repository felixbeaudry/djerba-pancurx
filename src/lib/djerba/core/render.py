--- conflicted
+++ resolved
@@ -52,22 +52,13 @@
             raise
         return html
 
-<<<<<<< HEAD
-    def run(self, data):
-        """Ive removed the footer comments here
-          in favour of a footer plugin
-        may conflict with merger use-case"""
-=======
     def run(self, body, priorities, attributes, data):
->>>>>>> 7d40c48c
         header = self.render_header(data)
         footer_template = """
+        <div>{0}</div>
         </body>
         </html>
         """
-<<<<<<< HEAD
-        return [header, footer_template]
-=======
         # make 'clinical research report' and 'supplementary' sections
         # populate with HTML from body, based on the attributes and sorted by priority
         all_html = [header,]
@@ -87,4 +78,3 @@
         all_html.append(footer)
         html_string = "\n".join(all_html)
         return html_string
->>>>>>> 7d40c48c
