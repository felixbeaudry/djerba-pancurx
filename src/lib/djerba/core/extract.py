"""
Class to initialize the data structure for the 'extract' step
The 'plugins' element is left empty, to be populated by the respective plugin classes
"""

import logging
import djerba.core.constants as cc
from djerba.core.base import base as core_base
from djerba.core.configure import config_wrapper

class extraction_setup(core_base):

    def __init__(self, log_level=logging.INFO, log_path=None):
        self.log_level = log_level
        self.log_path = log_path
        self.logger = self.get_logger(log_level, __name__, log_path)

    def _get_core_params(self, config):
        core_config_keys = [
            cc.AUTHOR,
            cc.DOCUMENT_CONFIG,
            cc.REPORT_ID
        ]
        core_params = {x: config.get(cc.CORE, x) for x in core_config_keys}
        return core_params

    def _get_merger_params(self, config):
        mergers = {}
        for section_name in config.sections():
            if self._is_merger_name(section_name):
                merger_data = {}
                merger_data[cc.RENDER_PRIORITY] = \
                    config.getint(section_name, cc.RENDER_PRIORITY)
                attributes_str = config.get(section_name, cc.ATTRIBUTES)
                attributes = self._parse_comma_separated_list(attributes_str)
                merger_data[cc.ATTRIBUTES] = attributes
                mergers[section_name] = merger_data
        return mergers

    def run(self, config):
        """
        Construct a data framework containing:
        - Core parameters
        - Settings for mergers
        - Empty dictionary for plugin results
        - INI config parameters

        The framework will be populated by running the extract() methods of any
        configured plugins/helpers, in priority order.
        """
        data = {
            cc.CORE: self._get_core_params(config),
            cc.PLUGINS: {},
            cc.MERGERS: self._get_merger_params(config),
            cc.CONFIG: {s:dict(config.items(s)) for s in config.sections()}
        }
<<<<<<< HEAD
        data['mergers'] = self._get_merger_data(config)
        #data['comment'] = config['core']['comment']
        return data
=======
        return data

>>>>>>> d2b94609
<|MERGE_RESOLUTION|>--- conflicted
+++ resolved
@@ -54,11 +54,5 @@
             cc.MERGERS: self._get_merger_params(config),
             cc.CONFIG: {s:dict(config.items(s)) for s in config.sections()}
         }
-<<<<<<< HEAD
-        data['mergers'] = self._get_merger_data(config)
-        #data['comment'] = config['core']['comment']
-        return data
-=======
         return data
 
->>>>>>> d2b94609
