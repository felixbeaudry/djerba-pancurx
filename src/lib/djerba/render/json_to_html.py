--- conflicted
+++ resolved
@@ -83,13 +83,8 @@
             if row[constants.ALT] == "MSI" and purity < 50:
                 cells = [
                     self._td(row[constants.ALT]),
-<<<<<<< HEAD
-                    self._td(row[constants.METRIC_ALTERATION]),
-                    self._td(self.assemble_biomarker_plot(row[constants.ALT],row[constants.METRIC_PLOT]))
-=======
                     self._td("NA"),
                     self._td("Cancer cell content &#8804; 50 &#37;, below threshold to call MS score")
->>>>>>> c6347331
                 ]
             rows.append(self.table_row(cells))
         return rows
