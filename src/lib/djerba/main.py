"""Main class to run Djerba"""

import configparser
import getpass
import json
import logging
import os
import re
import tempfile
from shutil import copyfile

import djerba.render.constants as rc
import djerba.util.constants as constants
import djerba.util.ini_fields as ini
from djerba import __version__
from djerba.configure import configurer
from djerba.extract.extractor import extractor
from djerba.extract.oncokb.cache import oncokb_cache_params
from djerba.render.render import html_renderer
from djerba.render.render import pdf_renderer
from djerba.util.logger import logger
from djerba.util.validator import config_validator, path_validator

class main(logger):

    """Main class to run Djerba"""

    AUTHORS = {
        'afortuna': 'Alex Fortuna',
        'ibancarz': 'Iain Bancarz',
        'fbeaudry': 'Felix Beaudry',
    }
    CONFIG_NAME = 'config.ini'
    INI_DEFAULT_NAME = 'defaults.ini'
    INI_TEMPLATE_NAME = 'config_template.ini'
    REPORT_SUBDIR_NAME = 'report'
    
    def __init__(self, args):
        source_dir = os.path.dirname(os.path.realpath(__file__))
        self.ini_defaults = os.path.join(source_dir, constants.DATA_DIR_NAME, self.INI_DEFAULT_NAME)
        self.ini_template = os.path.join(source_dir, constants.DATA_DIR_NAME, self.INI_TEMPLATE_NAME)
        self.args = args
        if self.args.subparser_name in [constants.SETUP, constants.PDF]:
            self.failed = False # --failed option not relevant for these modes
            self.wgs_only = False # similarly for wgs-only
        else:
            self.failed = self.args.failed
            self.wgs_only = self.args.wgs_only
        self.log_level = self.get_args_log_level(self.args)
        self.log_path = self.args.log_path
        if self.log_path:
            # we are verifying the log path, so don't write output there yet
            path_validator(self.log_level).validate_output_file(self.log_path)
        self.logger = self.get_logger(self.log_level, __name__, self.log_path)
        self.logger.info("Running Djerba version {0}".format(__version__))
        self.validate_args(args) # checks subparser and args are valid

    def _build_cache_params(self, config):
        """Build oncoKB cache parameters for the extractor"""
        params = oncokb_cache_params(
            config.get(ini.SETTINGS, ini.ONCOKB_CACHE),
            self.args.apply_cache,
            self.args.update_cache,
            log_level=self.log_level,
            log_path=self.log_path
        )
        self.logger.debug("OncoKB cache params: {0}".format(params))
        return params

    def _get_author(self):
        """Find the author name. If not in args, try to find from the username; otherwise use default"""
        # author is not an INI parameter, because an INI file is not used in HTML mode
        username = getpass.getuser()
        if self.args.author:
            author = self.args.author
            self.logger.debug("Using author '{0}' from command line".format(author))
        elif username in self.AUTHORS:
            author = self.AUTHORS[username]
            self.logger.debug("Found author '{0}' from username {1}".format(author, username))
        else:
            author = "user {0}".format(username)
            msg = "Author name not known, falling back to '{0}'".format(author)
            self.logger.warning(msg)
        return author

    def _get_html_path(self, report_id=None):
        if self.args.html:
            html_path = self.args.html
        elif report_id and self.args.dir:
            html_path = os.path.join(self.args.dir, '{0}'.format(report_id))
        else:
            msg = "Must specify --html, or --dir and a report ID, to find HTML output path"
            self.logger.error(msg)
            raise RuntimeError(msg)
        html_path = os.path.realpath(html_path) # needed to correctly render links
        self.logger.debug("Found HTML path {0}".format(html_path))
        return html_path

    def _get_json_path(self):
        # get JSON input path from args
        if self.args.json:
            json_path = os.path.realpath(self.args.json)
        elif self.args.dir:
            json_path = os.path.join(self.args.dir, constants.REPORT_JSON_FILENAME)
        else:
            msg = "Must specify --json or --dir to find JSON input path"
            self.logger.error(msg)
            raise RuntimeError(msg)
        json_path = os.path.realpath(json_path)
        self.logger.debug("Found JSON path {0}".format(json_path))
        return json_path

    def _get_pdf_path(self, report_id):
        """Get PDF path for given report ID string"""
        pdf_path = os.path.join(self.args.dir, '{0}'.format(report_id))
        pdf_path = os.path.realpath(pdf_path)
        self.logger.debug("Found PDF path {0}".format(pdf_path))
        return pdf_path

    def _get_report_id_from_html(self, html_path):
        # simple but adequate method; report ID derived from HTML filename
        items0 = re.split('\.', os.path.basename(html_path))
        items0.pop() # remove the .html suffix
        name0 = '.'.join(items0)
        items1 = re.split('_', name0)
        items1.pop() # remove the _report suffix
        report_id = '_'.join(items1)
        return report_id

    def _get_report_id_from_json(self, json_path):
        with open(json_path) as json_file:
            data = json.loads(json_file.read())
            report_id = data[constants.REPORT][rc.PATIENT_INFO][rc.REPORT_ID]
        return report_id

    def read_config(self, ini_path):
        """Read INI config from the given path"""
        ini_config = configparser.ConfigParser()
        ini_config.read(self.ini_defaults)
        ini_config.read(ini_path) # overwrites the defaults
        return ini_config

    def run(self):
        """Main method to run Djerba"""
        # don't use self.args.failed or self.args.wgs_only -- not defined for some subparsers
        cv = config_validator(self.wgs_only, self.failed, self.log_level, self.log_path)
        self.logger.info("Running Djerba in mode: {0}".format(self.args.subparser_name))
        if self.args.subparser_name == constants.SETUP:
            self.run_setup()
        elif self.args.subparser_name == constants.CONFIGURE:
            config = self.read_config(self.args.ini)
            cv.validate_minimal(config)
            configurer(config, self.wgs_only, self.args.failed, self.log_level, self.log_path).run(self.args.out)
        elif self.args.subparser_name == constants.EXTRACT:
            config = self.read_config(self.args.ini)
            cv.validate_full(config)
            cleanup = not self.args.no_cleanup
            extractor(config, self.args.dir, self._get_author(), self.wgs_only, self.args.failed, self.args.target_coverage, self._build_cache_params(config), cleanup, self.log_level, self.log_path).run()
        elif self.args.subparser_name == constants.HTML:
            json_path = self._get_json_path()
            report_id = self._get_report_id_from_json(json_path)
            html_path = self._get_html_path(report_id)
            archive = not self.args.no_archive
            html_renderer(self.log_level, self.log_path).run(json_path, html_path, "clinical", archive)
            html_renderer(self.log_level, self.log_path).run(json_path, html_path, "research", archive=False)
            if self.args.pdf:
                pdf_path = self._get_pdf_path(report_id)
                pdf_renderer(self.log_level, self.log_path).run(html_path, pdf_path, "clinical", report_id)
                pdf_renderer(self.log_level, self.log_path).run(html_path, pdf_path, "research", report_id)
                pdf_renderer(self.log_level, self.log_path).merge_clinical_research(pdf_path)


        elif self.args.subparser_name == constants.PDF:
            html_path = self.args.html
            if self.args.report_id:
                report_id = self.args.report_id
            else:
                report_id = self._get_report_id_from_html(html_path)
            pdf_path = self._get_pdf_path(report_id)
            pdf_renderer(self.log_level, self.log_path).run(html_path, pdf_path, report_id)
        elif self.args.subparser_name == constants.DRAFT:
            config = self.read_config(self.args.ini)
            cv.validate_minimal(config)
            self.run_draft(config)
        elif self.args.subparser_name == constants.ALL:
            config = self.read_config(self.args.ini)
            cv.validate_minimal(config)
            self.run_all(config)
        else:
            msg = "Unknown subparser name {0}".format(self.args.subparser_name)
            self.logger.error(msg)
            raise RuntimeError(msg)
        self.logger.info("Finished running Djerba in mode: {0}".format(self.args.subparser_name))

    def run_all(self, input_config):
        """Run all Djerba operations in sequence"""
        with tempfile.TemporaryDirectory(prefix='djerba_all_') as tmp:
            ini_path_full = self.args.ini_out if self.args.ini_out else os.path.join(tmp, 'djerba_config_full.ini')
            report_dir = os.path.realpath(self.args.dir)
            configurer(input_config, self.args.wgs_only, self.args.failed, self.log_level, self.log_path).run(ini_path_full)
            full_config = configparser.ConfigParser()
            full_config.read(ini_path_full)
            # auto-generated full_config should be OK, but run the validator as a sanity check
            config_validator(self.args.wgs_only, self.args.failed, self.log_level, self.log_path).validate_full(full_config)
            cache_params = self._build_cache_params(full_config)
            cleanup = not self.args.no_cleanup
            extractor(full_config, report_dir, self._get_author(), self.args.wgs_only, self.args.failed, self.args.target_coverage, cache_params, cleanup, self.log_level, self.log_path).run()
            json_path = os.path.join(self.args.dir, constants.REPORT_JSON_FILENAME)
            report_id = self._get_report_id_from_json(json_path)
            html_path = self._get_html_path(report_id)
            archive = not self.args.no_archive
            html_renderer(self.log_level, self.log_path).run(json_path, html_path, "clinical", archive)
            html_renderer(self.log_level, self.log_path).run(json_path, html_path, "research", archive=False)
            pdf = self._get_pdf_path(report_id)
<<<<<<< HEAD
            pdf_renderer(self.log_level, self.log_path).run(self.args.html, pdf, report_id, "clinical")
            pdf_renderer(self.log_level, self.log_path).run(self.args.html, pdf, report_id, "research")
            pdf_renderer(self.log_level, self.log_path).merge_clinical_research(pdf)
=======
            pdf_renderer(self.log_level, self.log_path).run(html_path, pdf, report_id)
>>>>>>> 618c780f

    def run_draft(self, input_config):
        """
        Run Djerba operations up to and including HTML; do not render PDF
        Reporting directory and HTML paths are required
        """
        with tempfile.TemporaryDirectory(prefix='djerba_draft_') as tmp:
            ini_path_full = self.args.ini_out if self.args.ini_out else os.path.join(tmp, 'djerba_config_full.ini')
            if self.args.dir:
                report_dir = os.path.realpath(self.args.dir)
            else:
                msg = "Report directory path is required in {0} mode".format(constants.DRAFT)
                self.logger.error(msg)
                raise ValueError(msg)
            configurer(input_config, self.args.wgs_only, self.args.failed, self.log_level, self.log_path).run(ini_path_full)
            full_config = configparser.ConfigParser()
            full_config.read(ini_path_full)
            # auto-generated full_config should be OK, but run the validator as a sanity check
            config_validator(self.args.wgs_only, self.args.failed, self.log_level, self.log_path).validate_full(full_config)
            cache_params = self._build_cache_params(full_config)
            cleanup = not self.args.no_cleanup
            extractor(full_config, report_dir, self._get_author(), self.args.wgs_only, self.args.failed, self.args.target_coverage, cache_params, cleanup, self.log_level, self.log_path).run()
            json_path = os.path.join(self.args.dir, constants.REPORT_JSON_FILENAME)
            html_path = self._get_html_path(self._get_report_id_from_json(json_path))
            archive = not self.args.no_archive
            html_renderer(self.log_level, self.log_path).run(json_path, html_path, "clinical", archive)
            html_renderer(self.log_level, self.log_path).run(json_path, html_path, "research", archive=False)

    def run_setup(self):
        """Set up an empty working directory for a CGI report"""
        working_dir_path = os.path.join(self.args.base, self.args.name)
        self.logger.info("Setting up working directory in {0}".format(working_dir_path))
        os.mkdir(working_dir_path)
        os.mkdir(os.path.join(working_dir_path, self.REPORT_SUBDIR_NAME))
        os.mkdir(os.path.join(working_dir_path, constants.MAVIS_SUBDIR_NAME))
        config_dest = os.path.join(working_dir_path, self.CONFIG_NAME)
        copyfile(self.ini_template, config_dest)
        self.logger.info("Finished setting up working directory")

    def validate_args(self, args):
        """Check we can read/write paths in command-line arguments"""
        self.logger.info("Validating paths in command-line arguments")
        v = path_validator(self.log_level, self.log_path)
        if args.log_path:
            v.validate_output_file(args.log_path)
        if args.subparser_name == constants.SETUP:
            v.validate_output_dir(args.base)
        elif args.subparser_name == constants.CONFIGURE:
            v.validate_input_file(args.ini)
            v.validate_output_file(args.out)
        elif args.subparser_name == constants.EXTRACT:
            v.validate_input_file(args.ini)
            v.validate_output_dir(args.dir)
        elif args.subparser_name == constants.HTML:
            if args.dir:
                v.validate_input_dir(args.dir)
            if args.json:
                v.validate_input_file(args.json)
            if args.html:
                v.validate_output_file(args.html)
        elif args.subparser_name == constants.PDF:
            v.validate_input_file(args.html)
            v.validate_output_dir(args.dir)
        elif args.subparser_name == constants.DRAFT:
            v.validate_input_file(args.ini)
            v.validate_output_dir(args.dir)
            if args.html:
                v.validate_output_file(args.html)
            if args.ini_out:
                v.validate_output_file(args.ini_out)
        elif args.subparser_name == constants.ALL:
            v.validate_input_file(args.ini)
            if args.ini_out:
                v.validate_output_file(args.ini_out)
            if args.dir:
                v.validate_output_dir(args.dir)
            if args.html:
                v.validate_output_file(args.html)
        else:
            # shouldn't happen, but handle this case for completeness
            raise ValueError("Unknown subparser: "+args.subparser_name)
        self.logger.info("Command-line path validation finished.")<|MERGE_RESOLUTION|>--- conflicted
+++ resolved
@@ -212,13 +212,9 @@
             html_renderer(self.log_level, self.log_path).run(json_path, html_path, "clinical", archive)
             html_renderer(self.log_level, self.log_path).run(json_path, html_path, "research", archive=False)
             pdf = self._get_pdf_path(report_id)
-<<<<<<< HEAD
-            pdf_renderer(self.log_level, self.log_path).run(self.args.html, pdf, report_id, "clinical")
-            pdf_renderer(self.log_level, self.log_path).run(self.args.html, pdf, report_id, "research")
+            pdf_renderer(self.log_level, self.log_path).run(html_path, pdf, report_id, "clinical")
+            pdf_renderer(self.log_level, self.log_path).run(html_path, pdf, report_id, "research")
             pdf_renderer(self.log_level, self.log_path).merge_clinical_research(pdf)
-=======
-            pdf_renderer(self.log_level, self.log_path).run(html_path, pdf, report_id)
->>>>>>> 618c780f
 
     def run_draft(self, input_config):
         """
