"""
Process the GSICAPBENCH samples for benchmarking/validation:
- Detect new GSICAPBENCH runs (TODO)
- Generate config and make working directories
- Run main class to generate reports
- Compare with previous runs
"""

import json
import logging
import os
import sys
import unittest
import djerba.util.constants as constants
import djerba.util.ini_fields as ini

from copy import deepcopy
from glob import glob
from string import Template
from djerba.main import main
from djerba.util.logger import logger
from djerba.util.validator import path_validator

class benchmarker(logger):

    CONFIG_FILE_NAME = 'config.ini'
    # TODO run Mavis as a pipeline workflow; for now, use fixed Mavis results
    MAVIS_DIR = '/.mounts/labs/CGI/validation_cap/djerba_cap_bench/mavis/work'
    # TODO set random seed in MSI workflow for consistent outputs
    MSI_DIR = '/.mounts/labs/CGI/validation_cap/djerba_cap_bench/msi/work'
    SAMPLES = [
        "GSICAPBENCH_1219",
        "GSICAPBENCH_1232",
        "GSICAPBENCH_1233",
        "GSICAPBENCH_1273",
        "GSICAPBENCH_1275",
        "GSICAPBENCH_1288"
    ]
    REPORT_DIR_NAME = 'report'
    TEMPLATE = 'benchmark_config.ini'
    TEST_DATA = 'test_data' # identifier for test data directory

    def __init__(self, args):
        self.log_level = self.get_args_log_level(args)
        self.log_path = args.log_path
        self.logger = self.get_logger(self.log_level, __name__, self.log_path)
        self.args = args
        self.validator = path_validator(self.log_level, self.log_path)
        self.data_dir = os.path.join(os.environ.get('DJERBA_BASE_DIR'), constants.DATA_DIR_NAME)
        self.test_data = os.environ.get('DJERBA_TEST_DATA') # use to find abbreviated provenance file
        with open(os.path.join(self.data_dir, 'benchmark_params.json')) as in_file:
            self.sample_params = json.loads(in_file.read())

    def glob_single(self, pattern):
        """Glob recursively for the given pattern; return a single results, or None"""
        self.logger.debug("Recursive glob for files matching {0}".format(pattern))
        results = sorted(glob(pattern, recursive=True))
        if len(results)==0:
            result = None
            self.logger.debug("No glob results for pattern '{0}'".format(pattern))
        elif len(results)==1:
            result = results[0]
            self.logger.debug("Found one glob result: {0}".format(result))
        elif len(results)>1:
            result = results[-1]
            msg = "Multiple glob results for pattern '{0}': {1}".format(pattern, results)+\
                  " Using {0}".format(result)
            self.logger.debug(msg)
        return result

    def find_inputs(self, results_dir):
        inputs = {}
        for sample in self.SAMPLES:
            sample_inputs = {}
            sample_inputs[ini.PATIENT] = sample
            sample_inputs[ini.DATA_DIR] = self.data_dir
            sample_inputs[self.TEST_DATA] = self.test_data
            for key in [ini.TUMOUR_ID, ini.NORMAL_ID, ini.PATIENT_ID]:
                sample_inputs[key] = self.sample_params[sample][key]
            pattern = '{0}/**/{1}_*mutect2.filtered.maf.gz'.format(results_dir, sample)
            sample_inputs[ini.MAF_FILE] = self.glob_single(pattern)
            pattern = '{0}/**/{1}/*summary.zip'.format(self.MAVIS_DIR, sample)
            sample_inputs[ini.MAVIS_FILE] = self.glob_single(pattern)
            pattern = '{0}/**/{1}_*_results.sequenza.zip'.format(results_dir, sample)
            sample_inputs[ini.SEQUENZA_FILE] = self.glob_single(pattern)
            pattern = '{0}/**/{1}_*.genes.results'.format(results_dir, sample)
            sample_inputs[ini.GEP_FILE] = self.glob_single(pattern)
            pattern = '{0}/**/{1}_*.realigned.recalibrated.msi.booted'.format(self.MSI_DIR, sample)
            sample_inputs[ini.MSI_FILE] = self.glob_single(pattern)
            if any([x==None for x in sample_inputs.values()]):
                # skip samples with missing inputs, eg. for testing
                self.logger.info("Omitting sample {0}, no inputs found".format(sample))
            else:
                inputs[sample] = sample_inputs
        if len(inputs)==0:
            # require inputs for at least one sample
            msg = "No benchmark inputs found in {0} ".format(results_dir)+\
                "for any sample in {0}".format(self.SAMPLES)
            self.logger.error(msg)
            raise RuntimeError(msg)
        return inputs

    def read_and_preprocess_report(self, report_path):
        """
        Read report from a JSON file
        Replace variable elements (images, dates) with dummy values
        """
        placeholder = 'redacted for benchmark comparison'
        with open(report_path) as report_file:
            data = json.loads(report_file.read())
        for key in [
                constants.OICR_LOGO,
                constants.CNV_PLOT,
                constants.PGA_PLOT,
                constants.TMB_PLOT,
                constants.VAF_PLOT,
                constants.REPORT_DATE
        ]:
            data[constants.REPORT][key] = placeholder
        for entry in data[constants.REPORT][constants.GENOMIC_BIOMARKERS][rc.BODY]:
            # workaround for inconsistent biomarker entry formats
<<<<<<< HEAD
            if entry[rc.ALTERATION] == rc.MSI or entry[rc.ALTERATION] == rc.TMB:
                entry[rc.METRIC_PLOT] = placeholder
=======
            if entry[constants.ALTERATION] == rc.MSI:
                entry[constants.METRIC_PLOT] = placeholder
>>>>>>> dd33c701
        return data

    def run_comparison(self, report_dirs):
        name = constants.REPORT_JSON_FILENAME
        data = []
        report_paths = []
        self.logger.info("Comparing report elements, excluding supplementary data")
        self.logger.debug("Comparing reports: {0}".format(report_dirs))
        for report_dir in report_dirs:
            self.validator.validate_input_dir(report_dir)
            report_path = self.glob_single('{0}/**/{1}'.format(report_dir, name))
            if report_path == None:
                msg = "{0} not found in {1}".format(name, report_dir)
                self.logger.error(msg)
                raise RuntimeError(msg)
            self.validator.validate_input_file(report_path)
            report_paths.append(report_path)
            doc = self.read_and_preprocess_report(report_path)
            data.append(doc.get(constants.REPORT))
        self.logger.debug("Found report paths: {0}".format(report_paths))
        if os.path.samefile(report_paths[0], report_paths[1]):
            msg = "Report paths are the same file! {0}".format(report_paths)
            self.logger.error(msg)
            raise RuntimeError(msg)
        if self.args.delta < 0 or self.args.delta > 1:
            msg = "Delta must be between 0 and 1; found {0}".format(self.args.delta)
            self.logger.error(msg)
            raise ValueError(msg)
        diff = report_equivalence_tester(data, self.args.delta, self.log_level, self.log_path)
        if diff.is_equivalent():
            self.logger.info("Reports are equivalent: {0}".format(report_paths))
        else:
            self.logger.warning("Reports are NOT equivalent: {0}".format(report_paths))
            if self.log_level > logging.INFO:
                self.logger.warning("Run with --debug or --verbose for full report diff")
        self.logger.info("Report diff: {0}".format(diff.get_diff_text()))
        return diff.is_equivalent()

    def run_reports(self, input_samples, work_dir):
        self.logger.info("Reporting for {0} samples: {1}".format(len(input_samples), input_samples))
        for sample in input_samples:
            self.logger.info("Generating Djerba draft report for {0}".format(sample))
            config_path = os.path.join(work_dir, sample, self.CONFIG_FILE_NAME)
            report_dir = os.path.join(work_dir, sample, self.REPORT_DIR_NAME)
            self.validator.validate_output_dir(report_dir)
            args = main_draft_args(self.log_level,
                                   self.log_path,
                                   config_path,
                                   report_dir,
                                   self.args.apply_cache,
                                   self.args.update_cache)
            main(args).run()
            self.logger.info("Finished generating Djerba draft report for {0}".format(sample))

    def run_setup(self, results_dir, work_dir):
        """For each sample, setup working directory and generate config.ini"""
        inputs = self.find_inputs(results_dir)
        input_samples = sorted(inputs.keys())
        self.validator.validate_output_dir(work_dir)
        template_path = os.path.join(self.data_dir, self.TEMPLATE)
        for sample in input_samples:
            self.logger.debug("Setting up working directory for sample {0}".format(sample))
            sample_dir = os.path.join(work_dir, sample)
            os.mkdir(sample_dir)
            os.mkdir(os.path.join(sample_dir, self.REPORT_DIR_NAME))
            with open(template_path) as template_file:
                template_ini = Template(template_file.read())
            config = template_ini.substitute(inputs.get(sample))
            out_path = os.path.join(sample_dir, self.CONFIG_FILE_NAME)
            with open(out_path, 'w') as out_file:
                out_file.write(config)
            self.logger.info("Created working directory {0} for sample {1}".format(sample_dir, sample))
        self.logger.info("GSICAPBENCH setup complete.")
        return input_samples

    def run(self):
        run_ok = True
        if self.args.subparser_name == constants.REPORT:
            input_dir = os.path.abspath(self.args.input_dir)
            output_dir = os.path.abspath(self.args.output_dir)
            dry_run = self.args.dry_run
            self.logger.info("Setting up working directories for GSICAPBENCH inputs from {0}".format(input_dir))
            input_samples = self.run_setup(input_dir, output_dir)
            if dry_run:
                self.logger.info("Dry-run mode; omitting report generation")
            else:
                self.logger.info("Writing GSICAPBENCH reports to {0}".format(output_dir))
                self.run_reports(input_samples, output_dir)
            self.logger.info("Finished '{0}' mode.".format(constants.REPORT))
        elif self.args.subparser_name == constants.COMPARE:
            dirs = self.args.report_dir
            if len(dirs)==2:
                self.logger.info("Comparing directories {0} and {1}".format(dirs[0], dirs[1]))
                run_ok = self.run_comparison(dirs) # false if dirs are not equivalent
                if run_ok:
                    msg = "Djerba reports are equivalent."
                    self.logger.info(msg)
                else:
                    msg = "Djerba reports are not equivalent! Script will exit with returncode 1."
                    self.logger.warning(msg)
            else:
                msg = "Incorrect number of reporting directories: Expected 2, found {0}. ".format(len(dirs))+\
                      "Directories are supplied with -r/--report-dir on the command line."
                self.logger.error(msg)
                raise RuntimeError(msg)
        else:
            msg = "Unknown subparser name {0}".format(self.args.subparser_name)
            self.logger.error(msg)
            raise RuntimeError(msg)
        return run_ok

class main_draft_args():
    """Alternative to argument parser output from djerba.py, for launching main draft mode"""

    def __init__(self, log_level, log_path, ini_path, out_dir, apply_cache, update_cache):
        if apply_cache and update_cache:
            raise RuntimeError("Cannot do both apply-cache and update-cache!")
        self.debug = False
        self.quiet = False
        self.verbose = False
        if log_level == logging.DEBUG:
            self.debug = True
        elif log_level == logging.INFO:
            self.verbose = True
        elif log_level == logging.ERROR:
            self.quiet = True
        self.log_path = log_path
        self.subparser_name = constants.DRAFT
        self.author = 'Test Author'
        self.failed = False
        self.html = None
        self.ini = ini_path
        self.ini_out = None
        self.dir = out_dir
        self.no_archive = True
        self.no_cleanup = True
        self.apply_cache = apply_cache
        self.update_cache = update_cache
        self.wgs_only = False

class report_equivalence_tester(logger):

    def __init__(self, data, expression_delta, log_level=logging.WARNING, log_path=None):
        self.logger = self.get_logger(log_level, __name__, log_path)
        self.data = data
        self.delta = expression_delta
        diff = ReportDiff(self.data)
        self.diff_text = diff.get_diff()
        if diff.is_identical():
            self.logger.info("EQUIVALENT: Reports are identical")
            self.equivalent = True
        elif self.expressions_are_equivalent():
            # check for non-expression discrepancies
            diff_no_expr = ReportDiff(self.remove_expression())
            self.equivalent = diff_no_expr.is_identical()
            if self.equivalent:
                msg = "EQUIVALENT: Reports are not identical, "+\
                      "but equivalent within expression tolerance"
            else:
                msg = "NOT EQUIVALENT: Expressions are within tolerance, "+\
                      "but other report fields differ"
            self.logger.info(msg)
        else:
            msg = "NOT EQUIVALENT: Expressions do not match within "+\
                  "permitted tolerance; other values may also differ"
            self.logger.info(msg)
            self.equivalent = False

    def is_equivalent(self):
        return self.equivalent

    def get_diff_text(self):
        return self.diff_text

    def expressions_are_equivalent(self):
        """
        Check if input data structures are equivalent
        Expression levels are permitted to differ by +/- delta
        """
<<<<<<< HEAD
        keys = [rc.TOP_ONCOGENIC_SOMATIC_CNVS, rc.SMALL_MUTATIONS_AND_INDELS]
=======
        keys = [constants.TOP_ONCOGENIC_SOMATIC_CNVS, rc.SMALL_MUTATIONS_AND_INDELS]
>>>>>>> dd33c701
        expressions = []
        # find expression by gene, for both datasets, and for both SNVs/indels and CNVs
        for doc in self.data:
            expr = {}
            for key in keys:
<<<<<<< HEAD
                for alteration in doc[key][rc.BODY]:
                    expr[alteration[rc.GENE]] = alteration[rc.EXPRESSION_METRIC]
=======
                for alteration in doc[key][constants.BODY]:
                    expr[alteration[constants.GENE]] = alteration[rc.EXPRESSION_METRIC]
>>>>>>> dd33c701
            expressions.append(expr)
        # compare the two expression dictionaries
        if set(expressions[0].keys()) != set(expressions[1].keys()):
            self.logger.info("Expression gene sets differ, expressions are not equivalent")
            equivalent = False
        else:
            equivalent = True
            for gene in expressions[0].keys():
                expr0 = expressions[0][gene]
                expr1 = expressions[1][gene]
                if (expr0==None and expr1!=None) or (expr0!=None and expr1==None):
                    msg = "Expression levels for gene {0}".format(gene)+\
                          "have mismatched null and non-null values; "+\
                          "expressions are not equivalent"
                    self.logger.info(msg)
                    equivalent = False
                    break
                elif expr0==None and expr1==None:
                    pass # both expressions null is OK
                else:
                    diff = abs(expr0 - expr1)
                    if diff > self.delta:
                        msg = "Expression levels for gene {0} differ ".format(gene)+\
                              "by more than permitted maximum of {0}; ".format(self.delta)+\
                              "expressions are not equivalent"
                        self.logger.info(msg)
                        equivalent = False
                        break
            if equivalent:
                msg = "All expression levels are within permitted tolerance "+\
                      "of {0}; expressions are equivalent".format(self.delta)
                self.logger.info(msg)
        return equivalent

    def remove_expression(self):
        # return a copy of the Djerba report with expression values zeroed out
        data_copy = deepcopy(self.data)
<<<<<<< HEAD
        keys = [rc.TOP_ONCOGENIC_SOMATIC_CNVS, rc.SMALL_MUTATIONS_AND_INDELS]
        for doc in data_copy:
            for key in keys:
                for alteration in doc[key][rc.BODY]:
                    alteration[rc.EXPRESSION_METRIC] = 0
=======
        keys = [constants.TOP_ONCOGENIC_SOMATIC_CNVS, rc.SMALL_MUTATIONS_AND_INDELS]
        for doc in data_copy:
            for key in keys:
                for alteration in doc[key][constants.BODY]:
                    alteration[constants.EXPRESSION_METRIC] = 0
>>>>>>> dd33c701
        return data_copy


class ReportDiff(unittest.TestCase):
    """Use a test assertion to diff two data structures"""

    def __init__(self, data):
        super().__init__()
        if len(data)!=2:
            raise RuntimeError("Expected 2 inputs, found {0}".format(len(data)))
        self.maxDiff = None
        try:
            self.assertEqual(data[0], data[1])
            self.diff='NONE'
            self.identical = True
        except AssertionError as err:
            self.diff = str(err)
            self.identical = False

    def get_diff(self):
        return self.diff

    def is_identical(self):
        return self.identical<|MERGE_RESOLUTION|>--- conflicted
+++ resolved
@@ -81,7 +81,7 @@
             sample_inputs[ini.MAF_FILE] = self.glob_single(pattern)
             pattern = '{0}/**/{1}/*summary.zip'.format(self.MAVIS_DIR, sample)
             sample_inputs[ini.MAVIS_FILE] = self.glob_single(pattern)
-            pattern = '{0}/**/{1}_*_results.sequenza.zip'.format(results_dir, sample)
+            pattern = '{0}/**/{1}_*_results.zip'.format(results_dir, sample)
             sample_inputs[ini.SEQUENZA_FILE] = self.glob_single(pattern)
             pattern = '{0}/**/{1}_*.genes.results'.format(results_dir, sample)
             sample_inputs[ini.GEP_FILE] = self.glob_single(pattern)
@@ -119,13 +119,8 @@
             data[constants.REPORT][key] = placeholder
         for entry in data[constants.REPORT][constants.GENOMIC_BIOMARKERS][rc.BODY]:
             # workaround for inconsistent biomarker entry formats
-<<<<<<< HEAD
-            if entry[rc.ALTERATION] == rc.MSI or entry[rc.ALTERATION] == rc.TMB:
-                entry[rc.METRIC_PLOT] = placeholder
-=======
             if entry[constants.ALTERATION] == rc.MSI:
                 entry[constants.METRIC_PLOT] = placeholder
->>>>>>> dd33c701
         return data
 
     def run_comparison(self, report_dirs):
@@ -305,23 +300,14 @@
         Check if input data structures are equivalent
         Expression levels are permitted to differ by +/- delta
         """
-<<<<<<< HEAD
-        keys = [rc.TOP_ONCOGENIC_SOMATIC_CNVS, rc.SMALL_MUTATIONS_AND_INDELS]
-=======
         keys = [constants.TOP_ONCOGENIC_SOMATIC_CNVS, rc.SMALL_MUTATIONS_AND_INDELS]
->>>>>>> dd33c701
         expressions = []
         # find expression by gene, for both datasets, and for both SNVs/indels and CNVs
         for doc in self.data:
             expr = {}
             for key in keys:
-<<<<<<< HEAD
-                for alteration in doc[key][rc.BODY]:
-                    expr[alteration[rc.GENE]] = alteration[rc.EXPRESSION_METRIC]
-=======
                 for alteration in doc[key][constants.BODY]:
                     expr[alteration[constants.GENE]] = alteration[rc.EXPRESSION_METRIC]
->>>>>>> dd33c701
             expressions.append(expr)
         # compare the two expression dictionaries
         if set(expressions[0].keys()) != set(expressions[1].keys()):
@@ -359,19 +345,11 @@
     def remove_expression(self):
         # return a copy of the Djerba report with expression values zeroed out
         data_copy = deepcopy(self.data)
-<<<<<<< HEAD
-        keys = [rc.TOP_ONCOGENIC_SOMATIC_CNVS, rc.SMALL_MUTATIONS_AND_INDELS]
-        for doc in data_copy:
-            for key in keys:
-                for alteration in doc[key][rc.BODY]:
-                    alteration[rc.EXPRESSION_METRIC] = 0
-=======
         keys = [constants.TOP_ONCOGENIC_SOMATIC_CNVS, rc.SMALL_MUTATIONS_AND_INDELS]
         for doc in data_copy:
             for key in keys:
                 for alteration in doc[key][constants.BODY]:
                     alteration[constants.EXPRESSION_METRIC] = 0
->>>>>>> dd33c701
         return data_copy
 
 
