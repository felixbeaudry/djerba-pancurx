--- conflicted
+++ resolved
@@ -17,16 +17,9 @@
 
     CORE = 'core'
     HELPER_NAME = 'provenance_helper'
-<<<<<<< HEAD
     SUBSET_MD5 = '41c9288d5159f960f0193939a411a113'
     INFO_MD5 = '6eaf49a1c0e558b6861c328b963e9497'
 
-=======
-    SUBSET_MD5 = '62c0b00c42a352d9ce3c49aedb55e8e2'
-    SAMPLE_INFO_MD5 = '5d358d76c0013748b5fc34c52b6abe56'
-    PATH_INFO_MD5 = 'f90fd360aeb81bf4d90905c65be905c6'
-    
->>>>>>> 38fcfee0
     def test(self):
         data_dir = os.path.join(os.environ.get('DJERBA_TEST_DATA'), 'helpers', 'provenance')
         provenance_input = os.path.join(data_dir, 'provenance_input.tsv.gz')
