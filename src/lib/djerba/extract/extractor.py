--- conflicted
+++ resolved
@@ -135,15 +135,9 @@
         try:
             data = [
                 ['PATIENT_LIMS_ID', self.config[ini.INPUTS][ini.PATIENT] ],
-<<<<<<< HEAD
                 ['PATIENT_STUDY_ID', self.config[ini.DISCOVERED][ini.PATIENT_ID] ],
-                ['TUMOR_SAMPLE_ID', self.config[ini.DISCOVERED][ini.TUMOUR_ID] ],
+                ['TUMOUR_SAMPLE_ID', self.config[ini.DISCOVERED][ini.TUMOUR_ID] ],
                 ['BLOOD_SAMPLE_ID', self.config[ini.DISCOVERED][ini.NORMAL_ID] ],
-=======
-                ['PATIENT_STUDY_ID', self.config[ini.INPUTS][ini.PATIENT_ID] ],
-                ['TUMOUR_SAMPLE_ID', self.config[ini.INPUTS][ini.TUMOUR_ID] ],
-                ['BLOOD_SAMPLE_ID', self.config[ini.INPUTS][ini.NORMAL_ID] ],
->>>>>>> 01090ddf
                 ['REPORT_VERSION', self.config[ini.INPUTS][ini.REPORT_VERSION] ],
                 ['SAMPLE_TYPE', self.config[ini.INPUTS][ini.SAMPLE_TYPE] ],
                 ['CANCER_TYPE', oncotree_info[self.CANCER_TYPE] ],
