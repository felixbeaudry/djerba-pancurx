--- conflicted
+++ resolved
@@ -288,17 +288,14 @@
                     matched.append(name)
             if len(matched) == 0:
                 msg = "Could not find Mavis summary .tab in "+mavis_path
-<<<<<<< HEAD
                 self.logger.error(msg)
                 raise RuntimeError(msg)
             elif len(matched) > 1:
                 msg = "Found more than one Mavis summary .tab file in "+mavis_path
                 self.logger.error(msg)
-=======
                 raise RuntimeError(msg)
             elif len(matched) > 1:
                 msg = "Found more than one Mavis summary .tab file in "+mavis_path
->>>>>>> ec6f5301
                 raise RuntimeError(msg)
             fus_path = zf.extract(matched[0], self.tmp_dir)
 
@@ -309,10 +306,7 @@
         # If the path is neither a tab file nor a zip file:
         else:
             msg = mavis_path+ " must be either a .zip file or a .tab file"
-<<<<<<< HEAD
             self.logger.error(msg)
-=======
->>>>>>> ec6f5301
             raise RuntimeError(msg)
             
         # prepend column to the extracted summary path
