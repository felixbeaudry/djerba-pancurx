*.pyc
*~
*#
.#*
djerba.egg-info
build
dist
.coverage
.idea
.project
.pydevproject
djerba.log
*.DS_Store
*.Rhistory
<<<<<<< HEAD
*.vscode
# Sphinx build files
_build
=======
*.RData
*.vscode
>>>>>>> d5239aae
<|MERGE_RESOLUTION|>--- conflicted
+++ resolved
@@ -12,11 +12,7 @@
 djerba.log
 *.DS_Store
 *.Rhistory
-<<<<<<< HEAD
+*.RData
 *.vscode
 # Sphinx build files
-_build
-=======
-*.RData
-*.vscode
->>>>>>> d5239aae
+_build