--- conflicted
+++ resolved
@@ -3,18 +3,14 @@
 ## Unreleased
 
 ### Added
-<<<<<<< HEAD
 - GCGI-587: Added CLIA number 
 - GCGI-652: Added description of Copy State changes in supplementary
-- GCGI-692: Updated the Genomic Summary template
-=======
-- GCGI-587: Added CLIA number
 
 ### Fixed
 - GCGI-698: Handle unknown cytoband without a misleading warning
 - GCGI-703: Fix genome reference name in footer
 - GCGI-675: Update default config ini parameters
->>>>>>> cbac11ee
+- GCGI-692: Updated the Genomic Summary template
 
 ## v0.3.19: 2023-01-13
 
