# CHANGELOG

<<<<<<< HEAD

=======
>>>>>>> 618c780f
## Unreleased

- Requires update to `djerba_test_data_lfs`

### Added
<<<<<<< HEAD
- Automatically generates research report from template
- merges research and clinical reports
- new merger function
- MSI in clinical report
=======
- GCGI-456: Add mRNA expression
- N1/N2/N3 icons for Oncogenic/Likely Oncogenic/Predicted Oncogenic

### Changed
- GCGI-663: Center OncoKB icons in table column
- GCGI-676: Use OncoKB icons in mutation sections
- GCGI-722: Fix page breaks
- GCGI-723: Extra line breaks in report footer
>>>>>>> 618c780f

## v0.3.20: 2023-01-27

### Added
- GCGI-587: Added CLIA number
- GCGI-652: Added description of Copy State changes in supplementary

### Fixed
- GCGI-698: Handle unknown cytoband without a misleading warning
- GCGI-702: Add apply/update cache options to benchmark script
- GCGI-703: Fix genome reference name in footer
- GCGI-675: Update default config ini parameters
- GCGI-692: Updated the Genomic Summary template

## v0.3.19: 2023-01-13

### Fixed
- Fixes to margins & padding in CSS
- Removed hard-coded path in `test.py`

## v0.3.18: 2023-01-11

- Requires update to `djerba_test_data_lfs`

### GCGI-462: OncoKB annotation cache

- Documented in [oncokb_cache.md](./doc/oncokb_cache.md).
- `--apply-cache` and `--update-cache` options in `djerba.py`
- New script `update_oncokb_cache.py` for convenience/demonstration purposes
- Tests updated to use cached annotations
- Separate test for online OncoKB annotation; reduced input set for greater speed
- Modified tempdir setup in `extract` step; added `--no-cleanup` option to `djerba.py`

### GCGI-677: Update benchmark tests for Vidarr

- Update input glob for compatibility with Vidarr
- Updated test input data in `/.mounts/labs/CGI/gsi/djerba_test/`

## v0.3.17: 2023-01-03

### Changed
- GCGI-400: The config.ini parameter studyid now reflects the name of the study to be displayed in the report's case information section. A new parameter called projectid is used to reflect the project id as used by provenance (ie. to find files).
- GCGI-451: Assay version added to `.ini` settings, and assay name is assembled from assay version and `-w` and `-t` command line flags
- GCGI-612: Pipeline version added to `.ini` settings, and printed in report supplementary

## v0.3.16: 2022-12-21

### Fixed
- GCGI-665 Bugfix; stops OncoKB link generation from crashing on fusions
- Use OncoTree code, not TCGA code, to make OncoKB links
- Clean up `msi.txt` output to remove trailing tab character

## v0.3.15: 2022-12-20

### GCGI-403: CouchDB

#### Added
  - standalone scripts within folder > protoypes/db
  - addfolder.py: upload old reports from cluster
  - design.py & pull.py: query CouchDB and save as CSB and/or JSON
  - process.py: extact n number of gene/mutation from each sample
  - plots.rmd & plots.html: scatter and bar graphs
  - onco.rmd & onco.html: oncoplot from 3 graphs

#### Changed
  - location of JSON archive
  - edited archiver.py and render.py
  - replaced INI field archive_dir with archive_name ("djerba") and archive_url
  - created database.py that uploads to CouchDB via HTTP request
  - update test.py (archive_name is "djerba_test" for .ini's within test folder)

### GCGI-664 Sequenza file extraction bug

#### Fixed
  - Bug in which the `segments.txt` file for the wrong solution was extracted from the ZIP archive
  - `segments.txt` extraction made aware of multiple solutions
  - Renamed variables and added comments for greater clarity

### Other

  - Minor formatting fixes in `genomic_details_template.html` and `json_to_html.py`

## v0.3.14: 2022-12-13

- GCGI-642: minor changes to descriptive text in new format template

### Added
  - function to make percentiles as ordinal ('3' becomes '3rd') and add commas to large numbers (1000 because 1,000)
  - Arial was removed from CSS header because it wasn't necessary (and it was a HUGE chunk of base64); font configuration note added to README
  - oncokb levels are not printed in failed report supplementary
  - verb tense changed from present to past and INDEL changes to in/del
  - MSI description text was removed from supplementary (until MSI is validated)
  - GCGI-640: added MANE-select discription

## v0.3.13: 2022-12-06

- New report template. Now reporting TMB (GCGI-392) as actionable biomarkers. MSI and LOH calculated but not reported.

### Added
  - ammended report template added to prototypes
  - QC report prints as '${requisition}_qc'
  - 'biomarkers_plot' R script for plotting MSI score (and future biomarkers)
  - added 'cnv_plot.R' and 'pga_plot.R' for visualization of CNVs and PGA, respectively, in new report format
  - new R function 'preProcLOH' calculates LOH on the per gene basis from the aratio_segment.txt file
  - new 'centromeres.txt' file in data directory for position of centromeres in CNV plot
  - new 'pgacomp-tcga.txt' file in data directory for distribution of PGA across the TCGA cohort
  - MSI and 'aratio_segment.txt' file preprocessing in 'r_script_wrapper.py'
  - annotation of LOH, MSI-H and TMB-H by Oncokb in 'report_to_json'
  - added colour to oncokb levels using process_oncokb_colours function in 'json_to_html' and corresponding CSS

### Changed
  - Updated TMB plotting script to show TMB-High cutoff
  - 'vaf_plot.R' format adjusted and slimmed
  - Updated  'configure.py' and 'provenance_reader' to find msisensor files and segment.txt files
  - Architecture of report template:
    - integrated and moved all CSS to new 'style.css' file
    - moved definitions and descriptions to subdirectory called 'templates_for_supp'
    - moved footer template to 'supplementary_materials_template.html'
  - body of clinical report changed to a two-cell layout, with title on left and info on right, resulting in changes to several .html/mako file, and new function 'make_sections_into_cells' in 'json_to_html'
  - changed table style in 'json_to_html.py' into two columns per sample information, with corresponding CSS that bolds the sample info title
  - split WGS and WTS assay descriptions into seperate description files, added WTS DNA extraction protocol info, added links to all software in description as well as to hg38
  - changed definitions_1 and definitions_2 to definitions_metrics and definitions_tests which are for sample QC metric descriptions and biomarkers respectively
  - renamed 'genomic_therapies_template.html' to 'therapies_template.html' to avoid confusion with 'genomic_details_template.html'
  - pdf footer prints title left
  - GCGI-396: arial font as base64 in CSS file makes pdf renderable on the cluster
  - GCGI-440, GCGI-593: TCGA replaced by oncotree in URL links
  - GCGI-585: getting rid of div container around entire report made page-breaks controlable
  - GCGI-586: allowing cluster pdf printing locks in page numbering
  - GCGI-587: CLIA added to report header
  - GCGI-588: hg38 patch added to footer

## v0.3.12: 2022-11-23

- Requires update to `djerba_test_data_lfs`

### Added
- GCGI-517 New 'requisition ID' INI parameter; use for report title

### Fixed
- GCGI-423 Include `-q` option for MAF annotation script
- GCGI-608 Do not write 'technical notes' text box unless it has non-null content


## v0.3.11: 2022-11-01

### Changed
- GCGI-516 Change default file provenance report path to Vidarr
- Updated to use Python Tools module v16 for Geneticist Review Report

## v0.3.10: 2022-10-25

### Added
- GCGI-422 Add a 'technical notes' section to the report; includes update to djerba_test_data_lfs

### Changed
- GCGI-506 Increase test speed by using custom file provenance throughout

### Fixed
- GCGI-509 Correctly find MAF file in provenance

## v0.3.9: 2022-10-12

### Changed
- GCGI-384 Fixed CNV vs Small mutation mismatch

## v0.3.8: 2022-10-12

### Changed
- GCGI-495 Support for Vidarr workflow names
- Updated to use Python Tools module v15 for Geneticist Review Report

## v0.3.7: 2022-09-29

### Changed

- GCGI-496 Expand list of permitted variant types in MAF
- Updated README and added a diagram of Djerba structure

### Fixed
- GCGI-494 Fix input column header in `vaf_plot.R`
- GCGI-496 Fix FILTER column evaluation for MAF
- Fixed typo in `test_env.sh`

## v0.3.6: 2022-09-22

### Changed
- GCGI-461: Refactor OncoKB annotation into a separate class
- GCGI-479: Update to use oncokb-annotator version 3.3.1

### Fixed

- GCGI-480: Bugfix for `djerba.py` crash in `extract` mode
- Fixes to `test_env.sh` script

## v0.3.5: 2022-08-30

### Fixed

- GCGI-449: Fix for `delly` regex in provenance reader

## v0.3.4: 2022-08-18

### Added

- GCGI-414: Support for multiple requisitions from one donor

### Changed

- GCGI-430: Update Mutect2 version to GATK 4.2.6.1
- Move Djerba version text into assay description section

### Fixed

- GCGI-442: Remove delly results from JSON and HTML

## v0.3.3: 2022-07-25

### Changed

- GCGI-200: Record Djerba software version in report footer and log
- GCGI-390: Change plot output from JPEG to SVG
- GCGI-404: Restructure test data; update `test_env.sh`; move GSICAPBENCH tests to separate file
- Updated to use Python Tools module v12 for Geneticist Review Report

### Fixed

- GCGI-387: Enforce decimal places in output for purity, ploidy, coverage, callability
- GCGI-399: Rename "Genome Altered (%)" to "Percent Genome Altered"
- GCGI-406: Do not compare supplementary data in benchmark script
- GCGI-416: Do not allow 'None' in default tumour/normal IDs
- GCGI-417: Add missing gene names in allCuratedGenes.tsv

## v0.3.2: 2022-06-21

### Fixed

- GCGI-398: Sort variant tables by cytoband
- GCGI-401: Remove obsolete script check
- GCGI-402: Check for Mavis inputs

## v0.3.1: 2022-06-17

### Added
- GCGI-380: Add convenience scripts to update/view JSON

### Fixed
- GCGI-379: Mavis job ID fix; remove `wait_for_mavis.py`; decode stdout/stderr from subprocesses
- GCGI-381: Permissions on executable scripts
- GCGI-382: Fix handling of unknown TCGA codes
- GCGI-386: Display VAF as percentage, not decimal
- GCGI-391: Add "Inconclusive" to list of known OncoKB levels

## v0.3.0: 2022-06-08

### Added
- Introduces a main JSON document, with all information needed to generate a report
- GCGI-197 Assay title in QC table
- GCGI-270 Italicize gene names in Supplementary Gene Information
- GCGI-291 Replace Rmarkdown with Mako template
- GCGI-292 Run in wgs-only and failed modes without Mavis input
- GCGI-326 Standardize report filenames
- GCGI-328 Automated generation of benchmark reports
- GCGI-353 Support markdown in genomic summary
- GCGI-367 New `ASSAY_NAME` parameter in INI
- Default HTML names and PDF names conform to convention
- `subprocess_runner` class to run commands and log the results

### Fixed
- GCGI-268 Make clinical and QC report filenames consistent
- GCGI-312 Correctly populate Study and Oncotree in the report
- GCGI-359 Update VEP version in footers
- GCGI-365 Improved page breaks in PDF
- GCGI-374 Report purity as a percentage
- GCGI-375 Filter small mutations & indels by variant classification

## v0.2.9: 2022-05-16

### Fixed
- GCGI-368: Apply colour update to WGS-only TMB plot

## v0.2.8: 2022-05-09

### Changed
- GCGI-359 Update VEP version number in report footers

## v0.2.7: 2022-05-03

### Fixed
- GCGI-354 Update MAF filter to retain `clustered_events;common_variant`

## v0.2.6: 2022-04-28

### Fixed
- GCGI-352 Correctly process new MAF column indices
- GCGI-353 Fix purity/ploidy message

## v0.2.5: 2022-03-28

### Fixed
- GCGI-333 Bugfix for cancer type description

## v0.2.4: 2022-03-23

### Fixed
- GCGI-331 Standardize on --study for script options
- GCGI-332 Remove read threshold filter from Mavis

## v0.2.3: 2022-03-18

### Fixed
- GCGI-323 Correctly handle missing `geo_tube_id` value

## v0.2.2: 2022-03-09

### Changed
- GCGI-311 Reformat the genomic landscape table
- GCGI-312 Better placeholder text for Study ID and Oncotree Code

## v0.2.1: 2022-02-24

### Fixed
- GCGI-294 Correct handling of --failed option for all script modes

## v0.2.0: 2022-02-22

### Added
- GCGI-250 Add --wgs-only option for HTML reports
- GCGI-269 Script `list_inputs.py` to list report input paths
- GCGI-201 Documentation for OncoKB file updates

### Changed
- GCGI-265 Omit processing of unnecessary inputs for failed reports
- GCGI-266 Update failed report markdown to incorporate recent changes from CGI-Tools
- GCGI-271 Failed report formatting change
- GCGI-272 Update target coverage explanation in footers
- Update color handling for plotting in Rmarkdown
- Updated to use Python Tools module v12 for Geneticist Review Report

### Fixed
- GCGI-289 Fix for fallback ID creation

## v0.1.0: 2022-01-28

No code changes from v0.0.17; version incremented for first production release

## v0.0.17: 2022-01-26

### Added
- GCGI-264 Add --legacy option to run CGI-Tools legacy Mavis

### Fixed
- GCGI-262 Additional fixes for Mavis inputs
- Add req_approved_date to config.ini template

## v0.0.16: 2022-01-21

### Fixed
- GCGI-262 Fix for Mavis inputs

## v0.0.15: 2022-01-18

### Fixed
- GCGI-257 Fix for Rmarkdown error

## v0.0.14: 2022-01-14

### Added
- GCGI-256 Correctly process samples with empty fusion data after filtering

### Fixed
- GCGI-255 Fix in release v0.0.13 was incorrect; rectified in this release

## v0.0.13: 2022-01-12

### Fixed
- GCGI-255 Correct index for gene ID in GEP input

## v0.0.12: 2021-12-14

## Changed
- GCGI-241 Remove the concept of an analysis unit; enables Djerba to work with V2 aliases in MISO
- GCGI-247 Update the QC report shell script and improve dependency handling

### Fixed
- GCGI-244 Launch Mavis with hg38 instead of hg19

## v0.0.11: 2021-11-11

### Fixed
- GCGI-234 Add delly and arriba inputs to Mavis launch script

## v0.0.10: 2021-10-25

### Added
- GCGI-231 New INI field for requisition approved date

## v0.0.9: 2021-10-22

### Added
- GCGI-229 Add external dataset plotting function

### Fixed
- GCGI-224 HTML template improvements
- Copy Rmarkdown script and associated files into tempdir, to allow writing to script directory
- Remove unnecessary import from test

## v0.0.8: 2021-10-21

### Added
- GCGI-230: Add the QC report shell script

### Changed
- GCGI-226: Use double colon :: as fusion gene separator

## v0.0.8b: 2021-10-07

- Bugfix for paths in setup.py

## v0.0.8a: 2021-10-07

- Pre-release to check an HTML rendering bug
- Fixes GCGI-221

## v0.0.7: 2021-09-30

- Implements extra features required to fully replace CGI-Tools
- Release for validation of SOP update

### Added
- `html2pdf.py` convenience script
- GCGI-186: Setup mode in main script
- GCGI-187: Fail and target-coverage options for HTML generation
- GCGI-189: Script option to locate Sequenza results in file provenance
- GCGI-190: Script to manually run Mavis
- GCGI-191: Record Sequenza reviewer names
- GCGI-192: Add logR cutoff calculation
- GCGI-194: Automatically archive INI files
- GCGI-216: Replace CGI_PLACEHOLDER in report footer

### Fixed
- GCGI-193: Sequenza configuration/metadata fixes
- GCGI-205: Fix for Sequenza reader on alternate solutions
- GCGI-212: Refactor PDF command line arguments

### Changed
- GCGI-215: Rename basedir variable
- GCGI-217: Add a --pdf option to HTML mode

## v0.0.6: 2021-08-19

- Patch release for a misnamed variable in main.py.

## v0.0.5: 2021-08-17

- Release for final testing and validation before going into production
- Improved logging and testing
- Additional features to enable Djerba to replace CGI-Tools

### Added
- GCGI-173: Logging for Djerba
- GCGI-174: Report min/max purity in gamma selector
- GCGI-175: INI documentation and validation
- GCGI-176: Prototype JSON summary output
- GCGI-177: Clean up and document Djerba test data; make tests portable
- GCGI-178: Automatically discover tumour/normal/patient ID and OncoTree data
- GCGI-180: PDF generation with wkhtmltopdf
- GCGI-182: Generate the "analysis unit" string for the final PDF report
- GCGI-184: Miscellaneous small fixes

## v0.0.5a: 2021-07-07
- Alpha release of a new version of Djerba, for generating CGI reports only
- For initial testing and evaluation only; *not* intended for production
- Installed and run successfully for the svc.cgiprod user

## v0.0.4: 2021-06-09
- Work-in-progress on features for the old Djerba design.
- To be replaced by a simplified Djerba handling CGI reports only, in release 0.0.5.
### Added
- GCGI-27: Upload config to Elba server
  - Standalone script `upload.py`
  - Upload options added to `djerba_from_command.py`
  - New `uploader` class as parent of `report`
- GCGI-30: Expand MAF processing to populate the following fields:
  - `Gene`
  - `Chromosome`
  - `Protein_Change`
  - `Allele_Fraction_Percentile`
  - `FDA_Approved_Treatment`
  - `OncoKB`
  - `Variant_Reads_And_Total Reads`
  - `TMB_PER_MB`
  - `COSMIC_SIGS`: Placeholder only
- GCGI-67: Input data from SEG files for the FRACTION_GENOME_ALTERED metric
- GCGI-89: Consistency checks on metric inputs
  - Error if a sample/gene attribute has a non-null value in more than one input source
  - Refactoring and simplification of unit tests
  - Reformat JSON files using `json.tool` in Python

## v0.0.3: 2020-11-10
### Added
- GCGI-55: Test Elba JSON output against the schema
- GCGI-62: Add Oncogenic_Binary to Elba config schema
- GCGI-63: Additional fields in Elba config schema

## v0.0.2: 2020-10-28
### Added
- `review_status` field in Elba JSON output
- HTML documentation generated using [pdoc3](https://pdoc3.github.io/pdoc/).
- GCGI-36: Custom annotation in TSV format with the `custom_annotation` class.
- GCGI-45: Script `djerba_from_command.py` to generate Elba JSON from command-line arguments
### Removed
- `genetic_alteration_demo` class
### Changed
- GCGI-39: Update JSON schema, example files and documentation. Much more detail added to Djerba config schema.
- GCGI-54: Updated example JSON output with fields for `MutationClass`, `Fusion` and `Variant_Classification`
- `genetic_alteration` is no longer a subclass of `dual_output_component`
- `validate.py` renamed to `config.py` and includes a new `builder` class

## v0.0.1: 2020-10-08
Initial development release
### Added
- `djerba.py` script to run Djerba functions from the command line
- `djerba` Python package with modules to:
  - Validate Djerba config: `validate.py`
  - Construct genetic alteration output: `genetic_alteration.py`
  - Compute metric values: `metrics.py`
  - Contain sample attributes: `sample.py`
  - Write Elba config: `report.py`
  - Write cBioPortal files: `study.py`, `components.py`
- Tests for new modules, including:
  - Dry-run test of cBioPortal study/sample metadata
  - Live test of mutation output for cBioPortal & Elba, with MAF input
  - Test for dummy version of ShinyReport JSON output
- `setup.py` script for installation
- `prototypes` directory for metric code in development which is not production-ready
- Example JSON config for Elba: [elba_expected_mx.json](./src/test/data/elba_expected_mx.json)<|MERGE_RESOLUTION|>--- conflicted
+++ resolved
@@ -1,20 +1,17 @@
 # CHANGELOG
 
-<<<<<<< HEAD
-
-=======
->>>>>>> 618c780f
-## Unreleased
-
-- Requires update to `djerba_test_data_lfs`
-
-### Added
-<<<<<<< HEAD
+## Unreleased 2.0
+### Added
 - Automatically generates research report from template
 - merges research and clinical reports
 - new merger function
 - MSI in clinical report
-=======
+
+## Unreleased
+
+- Requires update to `djerba_test_data_lfs`
+
+### Added
 - GCGI-456: Add mRNA expression
 - N1/N2/N3 icons for Oncogenic/Likely Oncogenic/Predicted Oncogenic
 
@@ -23,7 +20,6 @@
 - GCGI-676: Use OncoKB icons in mutation sections
 - GCGI-722: Fix page breaks
 - GCGI-723: Extra line breaks in report footer
->>>>>>> 618c780f
 
 ## v0.3.20: 2023-01-27
 
