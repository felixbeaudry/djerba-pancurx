# CHANGELOG

<<<<<<< HEAD
## v1.3.1: 2024-01-19

- Fixed support for 40X assay
- Remove obsolete `mavis.py` file
- Fix import error for validating log path
- Rename mini-Djerba link
=======
## Unreleased

- GCGI-1186: Remove `mavis.py`
- GCGI-1258: Fix import in args processor base
- GCGI-1264: Rename mini-djerba link
>>>>>>> 29948bb5

## v1.3.0: 2024-01-16

- Mini-Djerba: Lightweight application to update patient info/summary in existing reports
- MDC file format: Mini-Djerba Config, with file extension .mdc
- New `report_title` plugin
- Added annotation of translocations eg t(11;14)
- Fixed issue with reading summary text path (GCGI-1256)

## v1.2.1: 2024-01-12

- Fixes for clinical report header and installation of patient_info plugin

## v1.2.0: 2024-01-11

- Add a `patient_info` plugin
- Add `update` mode to the main Djerba script, to update and render an existing JSON file
- New features are a proof-of-concept for enabling the geneticist to edit reports with a portable mini-Djerba
- Removed the `update_oncokb_cache.py` script; replaced by `djerba.py update --summary=...`
- Addition of `pwgs_cardea_helper` to pull sample info using a requisition ID

## v.1.1.3: 2024-01-10

- Fixed unit tests for supplements plugin

## v.1.1.2: 2024-01-08

- GCGI-1233: allowed support for purity and ploidy to be "NA", changed failed report template text
- Fixed unit tests for various plugins
- Changed sign-offs page break to "auto"
- GCGI-1240/1241: added filtering for 2 TERT hotspots: -124bp G>A and -146bp G>A

## v1.1.1: 2023-12-13

- Fixed template text for failed plugin
- Added plugins missing from `setup.py`
- GCGI-1229: Fixed missing OncoKB definitions

## v1.1.0: 2023-12-08

- Removed `prototype` directory, which is now in the [djerba_prototypes](https://github.com/oicr-gsi/djerba_prototypes) repo
- Added RUO-report functionality
- Added HRD plugin to RUO report
- Split pWGS-sample plugin into three plugins
- Created CAPTIV-8 plugin
- Added Djerba core version to JSON output
- Updated and fixed unit tests which were omitted for release 1.0.0
- Updated benchmarking functions which were omitted for release 1.0.0

## v1.0.3: 2023-11-28

- Allow tumour ID to be specified in the sample plugin
- GCGI-1191: fixed MSI suffix from .filter.deduped.realigned.recalibrated.msi.booted to .recalibrated.msi.booted

## v1.0.2: 2023-11-20

- GCGI-1172: TCGA code throws error when lower-case
- GCGI-1174: Add `[genomic_landscape]` to setup mode
- GCGI-1175: Pipeline version in supplementary
- GCGI-1177: Fix execution order of expression helper
- GCGI-1182: Fix Whizbam links. New INI parameter `whizbam_project` in `snv_indel`.
- GCGI-1183: Update Gene Information file

## v1.0.1: 2023-11-14

- GCGI-612: Remove hardcoded cfDNA in TAR plugin; add `sample_type` parameter
- GCGI-1166: Fix for new workflow names
- GCGI-1167: Fix for unknown cytoband names

## v1.0.0: 2023-11-03

- First production release of new plugin-based Djerba
- Other than version number, code is identical to `v1.0.0-dev0.0.23`

## v1.0.0-dev0.0.23: 2023-11-03

### GCGI-1125
- Update core tests

## v1.0.0-dev0.0.22: 2023-11-03

### GCGI-1155
- Do not auto-generate the date in PDF page footer; use yyyy/mm/dd placeholder instead

### GCGI-1154
- Ensure therapies for the same gene with different OncoKB levels are distinct

## v1.0.0-dev0.0.21: 2023-11-01

### GCGI-1153
- Fix syntax errors in assay selection for setup

## v1.0.0-dev0.0.20: 2023-11-01

### GCGI-1147
- Generate URL after updating BRAF protein name

### GCGI-1128
- SNV filtering bugfix

### Other
- Update README
- Additional options in setup
- Priority fix for failed report plugin
- Date in report sign-off
- Add OncoKB links for actionable CNVs

## v1.0.0-dev0.0.19: 2023-10-31

### GCGI-1146
- OncoKB links for CNVs in therapy tables

### GCGI-1145
- Automatically fill in current date in report author line of sign-offs

### GCGI-1144
- Exclude mutations rated below Likely Oncogenic (including Inconclusive) from CNV gene info

### GCGI-1128
- Exclude 5'Flank mutations (other than TERT) when filtering MAF

## v1.0.0-dev0.0.18: 2023-10-30

### GCGI-1143
- Removed extra break-end in 'Definitions', before 'Expression Percentile'
- Removed 'genes tested' from disclaimer
- Changed report ID to be tumour ID + version only

### GCGI-1142
- Removed any building of gene info from genomic landscape plugin

### GCGI-1129
- Only report fusion genes if rated Likely Oncogenic or higher

### GCGI-1130
- Fix order of columns in snv/indel table

## v1.0.0-dev0.0.17: 2023-10-30

### GCGI-1132: Provenance helper fixes
- Add discovered INI parameters for tumour ID and normal ID
- Ensure `sample_info.json` is consistent with manual INI configuration
- Handle missing `input_params.json` without crashing
- Do not rewrite provenance subset at config step, if file is already present

## v1.0.0-dev0.0.16: 2023-10-27
- Add genomic landscape plugin to `setup.py`

## v1.0.0-dev0.0.15: 2023-10-26

### GCGI-1127: Genomic Landscape AttributeError
- Fixed AttibuteError in genomic landscape plugin

## v1.0.0-dev0.0.14: 2023-10-26
- Fix for missing `__init__.py`

## v1.0.0-dev0.0.13: 2023-10-26

### GCGI-1118, GCGI-1120
- Delete obsolete code
- Temporarily disable `benchmark.py` script

### GCGI-1124
- Enable `setup` mode in `djerba.py` to generate an INI file
- Fixed config omissions in fusion plugin and expression helper
- Move `update_wrapper_if_null` method to `configurable` class

### GCGI-1116
- Make a new `djerba.util.directory_finder` class
- Use it to replace various ad hoc methods for finding directories from environment vars

### GCGI-1122
- Output placeholder values

### GCGI-1123: Gene information threshold
- Correct reporting threshold for gene information merger in the CNV and SNV/indel plugins

### GCGI-836: Enable archiving
- Enable archiving to CouchDB
- Simplify previous archiving code; get rid of `archiver.py` and just use `database.py`
- Fixes to POST operation to update existing documents; now confirmed as working

### GCGI-1113: System integration
- Minor bugfixes to allow successful generation of integrated report
- Split supplementary plugin into `body` and (extremely simple) `header` plugins
- New `supplement.header` plugin allows exact control of header location
- Update default priorities for correct rendering order in WGTS report
- Warn if default author name is in use; OK for testing, not allowed in production
- Automatically discover sequenza path, oncotree code, tumour id in `cnv` plugin
- Further simplification of INI parameters for `cnv` and `snv_indel` plugins
- Check purity is consistent between `input_params_helper` and `cnv` plugin
- Validation checks on `input_params_helper` config values

## v1.0.0-dev0.0.12: 2023-10-19

### GCGI-1114: Fix for tar plugin install
- Add `djerba.plugins.tar.snv_indel.snv_indel_tools` to `setup.py`

### GCGI-1108: Remove djerba.render dependencies
- Remove dependencies on obsolete files
- Concludes work started in GCGI-1070
- Corrects path to `gencode_v33_hg38_genes.bed`

### GCGI-1070: Delete obsolete files
- Delete obsolete files from Djerba classic
- Temporary reprieve for files in `render` still in use by plugins

### GCGI-1091: Record extraction time in core JSON
- Record the extraction time in UTC for later reference

### Fixed
- Fix logging bug for check on author name

## v1.0.0-dev0.0.11: 2023-10-17

### GCGI-1106: Update setup
- Update `setup.py` to correctly install data files
- Installation must include core, plugins, helpers, mergers
- Also updated dependencies in `setup.py`
- GCGI-993 will handle this in a decentralized way, but is out of scope for v1.0.0

### GCGI-1083: SNV and CNV updates
- Rework the draft SNV/indel plugin to make it production ready

## v1.0.0-dev0.0.10: 2023-10-17

### GCGI-1105: Add initializer to directories
- Added __init__.py files to directories where it was missing

## v1.0.0-dev0.0.9: 2023-10-16

### GCGI-1083: SNV and CNV updates
- Rework the draft CNV plugin to make it production ready

### GCGI-1077: Merger JSON factories
- Add factory classes to generate correct JSON for mergers; use in the fusion plugin

### GCGI-1076: Gene information merger update
- Add a Mako template to render correctly formatted HTML

### GCGI-819: Fusions plugin
- Plugin to generate 'Structural Variants and Fusions' section of report

### GCGI-1075: Provenance helper update
- Write a `path_info.json` file to the workspace
- Contains commonly used paths for use by other plugins/helpers

### GCGI-1071: Expression helper
- Helper class to compute gene expression levels from RSEM results

### GCGI-1035: Treatment options merger
- Generate the "Treatment Options" section of the report
- Include both "FDA Approved" and "Investigational Therapies"

## v0.4.17: 2023-09-18

- Replaced splice site annotation with `Truncating Mutations` in OncoKB links for splice site mutations

## v0.4.16: 2023-09-12

- GCGI-1042: Changes to verb tense in genomic summary templated text
- GCGI-1032: Reference cohort name is uppercase and adds TCGA when it is TCGA

## v0.4.15: 2023-09-06

- GCGI-1063: Redact TMB genomic biomarker plot from benchmark comparison

## v0.4.14: 2023-08-17

- GCGI-1030: Fix glob pattern for Sequenza results in benchmarking

## v1.0.0-dev0.0.8: 2023-08-11

### GCGI-963: Case overview plugin
- Renamed the patient info plugin
- Brought up to date with new display format from master
- Now supports WGTS, WGS, and TAR

### GCGI-1016: Default working directory
- Make `--work-dir` optional in `djerba.py` script; defaults to the output dir

### Other
- In clinical report footer, added "Report Sign-Offs" heading and removed auto-generation of the date
- Added `summary` plugin to generate the genomic summary text
- Added `supplement` plugin to generate supplementary info (definitions, software versions, etc.)

## v1.0.0-dev0.0.7: 2023-08-02

### GCGI-963: Patient info plugin
- Simple plugin to generate the Clinical Research Report header and Case Overview section

### GCGI-982: Provenance helper update
- Update to complement changes to core functionality
- Writes subset of provenance and `sample_info.json` at both configure and extract


## v0.4.13: 2023-07-31

### Changed
- GCGI-989: Made adjustments to biomarker plots
- GCGI-1011: Update to find new sequenza file path

### Added
- example .pdf and .ini of WGTS report in `examples/`

## v0.4.12: 2023-07-19

### Changed
- GCGI-956: The TMB plot has been moved to a linear format and the PGA plot has been removed

### Added
- GCGI-957: The number of candidate SNVs for the pWGS assay are listed in Genomic Landscape section

## v0.4.11: 2023-06-27

### Changed
- GCGI-864: removed annotation of 5'UTR, 3'UTR, and 3'Flank. 5'Flank only annotated if TERT
- Sample QC results moved to below summary
- Split some `Case Overview` section into a new `Patient and Physician` section
- Removed tracking of patient's genetic sex
- GCGI-943: Overrode HGVSp for BRAF V640E to be represented as V600E
- GCGI-942: Changed expected maf file extension from '.filter.deduped.realigned.recalibrated.mutect2.filtered.maf.gz' to '.mutect2.filtered.maf.gz'

## v0.4.10: 2023-06-06

### Changed
- ACD -> ACDx
- Added "-" between date and report name in footer
- GCGI-806: Modify `benchmark.py` interface; remove `--compare-all` option; add `--delta` argument for permitted difference in expression levels

### Fixed
- GCGI-870: Fix for biomarker annotation cache; required for benchmark cron

## v0.4.13: 2023-07-31

### Changed
- GCGI-989: Made adjustments to biomarker plots
- GCGI-1011: Update to find new sequenza file path

### Added
- example .pdf and .ini of WGTS report in `examples/`

## v1.0.0-dev0.0.6: 2023-07-20

### GCGI-967: Overhaul core functionality
- Define core INI parameters and implement in `core_configurer`
- Get rid of placeholder data at the core extract step
- Add PDF rendering to the core
- Introduce `document_config.json` with settings to render HTML
- Render multiple HTML/PDF documents, identified by attributes (clinical, research, etc)
- Add a `mako_renderer` utility class with tests

### GCGI-950: Attributes
- Represent attributes as a comma-separated list, instead of individual parameters
- Add a method to check all attributes are known
- Define a list of known attributes in `configurable` class; may override in subclasses

### GCGI-951: Dependencies
- Explicitly represent plugin dependencies with INI parameters
- Params `depends_configure` and `depends_extract` expect a comma-separated list of component names, which will be checked at runtime
- Do not define a dependency param at the render step; JSON output from each plugin is expected to be self-contained, so all dependencies should be resolved at the extract step.

### GCGI-955: `specify_params`
- Each plugin must have a `specify_params` method to define required and optional INI parameters
- Using an INI parameter not defined in `specify_params` will cause an error
- Refactor INI and priority handling to enable `specify_params`

### Other
- Strict substitution for environment variable templates; consistent with HOWTO on wiki

## v0.4.12: 2023-07-19

### Changed
- GCGI-956: The TMB plot has been moved to a linear format and the PGA plot has been removed

### Added
- GCGI-957: The number of candidate SNVs for the pWGS assay are listed in Genomic Landscape section

## v1.0.0-dev0.0.5: 2023-07-04

### GCGI-946: Versioning for plugins
- All plugins must output a "version" string in the JSON
- Updated `plugin_schema.json`, demo plugins, and tests

### GCGI-875: Simplify configurable interface
- Initialize components with a single `**kwargs` variable, for ease of calling superclass
- New `config_wrapper` class, with methods to read/edit the INI
- Reorganize core config classes into a single `configure.py` file

## v0.4.11: 2023-06-27

### Changed
- GCGI-864: removed annotation of 5'UTR, 3'UTR, and 3'Flank. 5'Flank only annotated if TERT
- Sample QC results moved to below summary
- Split some `Case Overview` section into a new `Patient and Physician` section
- Removed tracking of patient's genetic sex
- GCGI-943: Overrode HGVSp for BRAF V640E to be represented as V600E
- GCGI-942: Changed expected maf file extension from '.filter.deduped.realigned.recalibrated.mutect2.filtered.maf.gz' to '.mutect2.filtered.maf.gz'

## v0.4.10: 2023-06-06

### Changed
- ACD -> ACDx
- Added "-" between date and report name in footer
- GCGI-806: Modify `benchmark.py` interface; remove `--compare-all` option; add `--delta` argument for permitted difference in expression levels

### Fixed
- GCGI-870: Fix for biomarker annotation cache; required for benchmark cron

## v0.4.9: 2023-05-15

### Changed
- GCGI-883: Added date to footer of pdf, as in ISO requirement
- GCGI-865: replaced MSI LLOD text
- GCGI-885: Changed "Small regions (&#60;3 Mb) with large copy number gains" to "Regions with large copy number gains (&#8805; 6 CN)"
### Fixed
- GCGI-885: Fixed splice site reporting

## v0.4.8: 2023-04-25

### Changed
- updated version of Arriba from 1.2.0 to 2.4.0
- updated version of STAR from 2.7.3a to 2.7.10b
- updated pipeline version to 3.0

### Fixed
- GCGI-862: fixed fusion oncokb levels (changed to symbols)
- GCGI-853: fixed and cleaned annotation of genomic biomarkers
- GCGI-852: Correct file metatype for Mavis summary files

## v1.0.0-dev0.0.4: 2023-05-04

### GCGI-850: Priority order for components
- Control the order of configure/extract/render steps for all components
- A "component" is shorthand for a plugin, helper, or merger
- Introduce _priority_; steps are run from lowest to highest priority number
- Priority allows us to manage dependencies between components
- At configure (but not extract or render), the core has a priority which can be modified
- Parameters in INI and JSON for configure/render/extract priority

### Change to API

Configure and extract methods for a component take the entire ConfigParser object, not a section. This allows access to the config parameters of other components; as well as methods of ConfigParser, such as `set` and `getint`. While a component can _read_ any INI section during the configure step, it can only _write_ to its own named section of the INI.

### GCGI-837: Toolbox for configuration in `configurable.py`

Methods inherited by all components:
- Required/default parameters and parameter validation
- Get special directory paths from environment variables
- Handle component priorities
- Get/set/query INI params (other than priority levels)

## v1.0.0-dev0.0.3: 2023-04-19

- Bugfix for generating default JSON path in `core/main.py`

## v1.0.0-dev0.0.2: 2023-04-19

- GCGI-826: Update the main `djerba.py` script to run core/plugins, with tests. New `report` mode replaces `all` and `draft`. Supported modes: `configure`, `extract`, `html`, `report`. Other modes are TODO.
- GCGI-827: Workspace class with tests. Represents a shared directory to read/write files, similar to the "report" directory in classic Djerba.
- GCGI-838: Introducing "helper" modules, with an example which copies a subset of file provenance to the workspace.
- GCGI-839: Methods to read/write core config in the workspace, so it can be used by plugins

## v0.4.7: 2023-04-13

### Added
- GCGI-823: New script `src/test/run_gsicapbench.sh` to generate and compare benchmark reports before a release

### Fixed
- GCGI-810: Do not exit prematurely when finding benchmark inputs

## v1.0.0-dev0.0.1: 2023-04-11

- Pre-release for development of v1.1.0
- This will be the first of several pre-releases to track core/plugin development
- Git branch for pre-releases will be `GCGI-806_v1.0.0-dev`, not `master` GCGI-806_v1.0.0-dev

### Added

- Working prototypes of core/plugin functionality and testing

## v0.4.6: 2023-04-06

- With this release, we start a _feature freeze_ on the current Djerba application
- Urgent bugfixes only, to allow us to focus on implementing Djerba v1.0.0

### Added
- new parameter called `cbio_study_id` from shesmu for whizbam links

### Changed
- Moved qc-etl and pinery metric pulls to `discover_secondary` so that `tumour_id` is set first
- Check for manually configured parameters before querying qc-etl or Pinery
- Removed callability and coverage from `config_template.ini`
- Warning message about MSI LLOD in report when purity less than 50%

### Fixed
- Raise an error in INI config validation if any parameters are set to an empty string
- Removed unloading of djerba module in `qc_report` because both now use same python version
- More specific error messages when qc-etl and pinery pulls fail

## v0.4.5: 2023-03-24

### Fixed
- Add dependencies to `setup.py`, to resolve build error in Modulator

## v0.4.4: 2023-03-22

### Changed
- `djerba pdf` takes in dir/ and json and makes pdfs from htmls based on report_id in json ()
- Proteins for splice sites changed to form p? (c.${POSITION}${MUTATION}) (ex. from "p.X2540_splice" to "p.? (c.458-1G>T)")
- Updated to support mavis data given as .tab input (still supports .zip input)
- Updated to prevent error when mavis .tab file is empty or only contains a header
- target coverage pulled from pinery
- callability and coverage pulled from qc-etl
- automatically make failed report if coverage below target
- add `jsonschema` dependency in `setup.py`; not yet needed for production, but will be for plugin development
- move to python 3.10.6

## v0.4.3: 2023-03-10

### Changed
- Updated to use Python Tools module v17 for Geneticist Review Report

### Fixed
- GCGI-777: Stop `config.ini` validation from logging incorrect warnings
- GCGI-773: New limits to y-axis in CNV plot

## v0.4.2: 2023-03-07

### Fixed
- Add `research_report_template.html` to installation in `setup.py`

## v0.4.1: 2023-03-06

### Added
- GCGI-686: Simple demo of a plugin structure in `prototypes`
- GCGI-388: Versions for softwares and links are configurable

### Fixed
- GCGI-767: FPR check on sample type was too strict

## v0.4.0: 2023-03-01

- Requires update to `djerba_test_data_lfs`

### Added
- Automatically generates research report from template
- merges research and clinical reports
- new merger function
- MSI in clinical report

### Fixed
- Handle cases where expression percentile for a gene is not available

## v0.3.21: 2023-02-21

- Requires update to `djerba_test_data_lfs`

### Added
- GCGI-456: Add mRNA expression
- N1/N2/N3 icons for Oncogenic/Likely Oncogenic/Predicted Oncogenic

### Changed
- GCGI-663: Center OncoKB icons in table column
- GCGI-676: Use OncoKB icons in mutation sections
- GCGI-722: Fix page breaks
- GCGI-723: Extra line breaks in report footer

### Fixed
- GCGI-733: Bugfix for archiving crash on failed reports

## v0.3.20: 2023-01-27

### Added
- GCGI-587: Added CLIA number
- GCGI-652: Added description of Copy State changes in supplementary

### Fixed
- GCGI-698: Handle unknown cytoband without a misleading warning
- GCGI-702: Add apply/update cache options to benchmark script
- GCGI-703: Fix genome reference name in footer
- GCGI-675: Update default config ini parameters
- GCGI-692: Updated the Genomic Summary template

## v0.3.19: 2023-01-13

### Fixed
- Fixes to margins & padding in CSS
- Removed hard-coded path in `test.py`

## v0.3.18: 2023-01-11

- Requires update to `djerba_test_data_lfs`

### GCGI-462: OncoKB annotation cache

- Documented in [oncokb_cache.md](./doc/oncokb_cache.md).
- `--apply-cache` and `--update-cache` options in `djerba.py`
- New script `update_oncokb_cache.py` for convenience/demonstration purposes
- Tests updated to use cached annotations
- Separate test for online OncoKB annotation; reduced input set for greater speed
- Modified tempdir setup in `extract` step; added `--no-cleanup` option to `djerba.py`

### GCGI-677: Update benchmark tests for Vidarr

- Update input glob for compatibility with Vidarr
- Updated test input data in `/.mounts/labs/CGI/gsi/djerba_test/`

## v0.3.17: 2023-01-03

### Changed
- GCGI-400: The config.ini parameter studyid now reflects the name of the study to be displayed in the report's case information section. A new parameter called projectid is used to reflect the project id as used by provenance (ie. to find files).
- GCGI-451: Assay version added to `.ini` settings, and assay name is assembled from assay version and `-w` and `-t` command line flags
- GCGI-612: Pipeline version added to `.ini` settings, and printed in report supplementary

## v0.3.16: 2022-12-21

### Fixed
- GCGI-665 Bugfix; stops OncoKB link generation from crashing on fusions
- Use OncoTree code, not TCGA code, to make OncoKB links
- Clean up `msi.txt` output to remove trailing tab character

## v0.3.15: 2022-12-20

### GCGI-403: CouchDB

#### Added
  - standalone scripts within folder > protoypes/db
  - addfolder.py: upload old reports from cluster
  - design.py & pull.py: query CouchDB and save as CSB and/or JSON
  - process.py: extact n number of gene/mutation from each sample
  - plots.rmd & plots.html: scatter and bar graphs
  - onco.rmd & onco.html: oncoplot from 3 graphs

#### Changed
  - location of JSON archive
  - edited archiver.py and render.py
  - replaced INI field archive_dir with archive_name ("djerba") and archive_url
  - created database.py that uploads to CouchDB via HTTP request
  - update test.py (archive_name is "djerba_test" for .ini's within test folder)

### GCGI-664 Sequenza file extraction bug

#### Fixed
  - Bug in which the `segments.txt` file for the wrong solution was extracted from the ZIP archive
  - `segments.txt` extraction made aware of multiple solutions
  - Renamed variables and added comments for greater clarity

### Other

  - Minor formatting fixes in `genomic_details_template.html` and `json_to_html.py`

## v0.3.14: 2022-12-13

- GCGI-642: minor changes to descriptive text in new format template

### Added
  - function to make percentiles as ordinal ('3' becomes '3rd') and add commas to large numbers (1000 because 1,000)
  - Arial was removed from CSS header because it wasn't necessary (and it was a HUGE chunk of base64); font configuration note added to README
  - oncokb levels are not printed in failed report supplementary
  - verb tense changed from present to past and INDEL changes to in/del
  - MSI description text was removed from supplementary (until MSI is validated)
  - GCGI-640: added MANE-select discription

## v0.3.13: 2022-12-06

- New report template. Now reporting TMB (GCGI-392) as actionable biomarkers. MSI and LOH calculated but not reported.

### Added
  - ammended report template added to prototypes
  - QC report prints as '${requisition}_qc'
  - 'biomarkers_plot' R script for plotting MSI score (and future biomarkers)
  - added 'cnv_plot.R' and 'pga_plot.R' for visualization of CNVs and PGA, respectively, in new report format
  - new R function 'preProcLOH' calculates LOH on the per gene basis from the aratio_segment.txt file
  - new 'centromeres.txt' file in data directory for position of centromeres in CNV plot
  - new 'pgacomp-tcga.txt' file in data directory for distribution of PGA across the TCGA cohort
  - MSI and 'aratio_segment.txt' file preprocessing in 'r_script_wrapper.py'
  - annotation of LOH, MSI-H and TMB-H by Oncokb in 'report_to_json'
  - added colour to oncokb levels using process_oncokb_colours function in 'json_to_html' and corresponding CSS

### Changed
  - Updated TMB plotting script to show TMB-High cutoff
  - 'vaf_plot.R' format adjusted and slimmed
  - Updated  'configure.py' and 'provenance_reader' to find msisensor files and segment.txt files
  - Architecture of report template:
    - integrated and moved all CSS to new 'style.css' file
    - moved definitions and descriptions to subdirectory called 'templates_for_supp'
    - moved footer template to 'supplementary_materials_template.html'
  - body of clinical report changed to a two-cell layout, with title on left and info on right, resulting in changes to several .html/mako file, and new function 'make_sections_into_cells' in 'json_to_html'
  - changed table style in 'json_to_html.py' into two columns per sample information, with corresponding CSS that bolds the sample info title
  - split WGS and WTS assay descriptions into seperate description files, added WTS DNA extraction protocol info, added links to all software in description as well as to hg38
  - changed definitions_1 and definitions_2 to definitions_metrics and definitions_tests which are for sample QC metric descriptions and biomarkers respectively
  - renamed 'genomic_therapies_template.html' to 'therapies_template.html' to avoid confusion with 'genomic_details_template.html'
  - pdf footer prints title left
  - GCGI-396: arial font as base64 in CSS file makes pdf renderable on the cluster
  - GCGI-440, GCGI-593: TCGA replaced by oncotree in URL links
  - GCGI-585: getting rid of div container around entire report made page-breaks controlable
  - GCGI-586: allowing cluster pdf printing locks in page numbering
  - GCGI-587: CLIA added to report header
  - GCGI-588: hg38 patch added to footer

## v0.3.12: 2022-11-23

- Requires update to `djerba_test_data_lfs`

### Added
- GCGI-517 New 'requisition ID' INI parameter; use for report title

### Fixed
- GCGI-423 Include `-q` option for MAF annotation script
- GCGI-608 Do not write 'technical notes' text box unless it has non-null content


## v0.3.11: 2022-11-01

### Changed
- GCGI-516 Change default file provenance report path to Vidarr
- Updated to use Python Tools module v16 for Geneticist Review Report

## v0.3.10: 2022-10-25

### Added
- GCGI-422 Add a 'technical notes' section to the report; includes update to djerba_test_data_lfs

### Changed
- GCGI-506 Increase test speed by using custom file provenance throughout

### Fixed
- GCGI-509 Correctly find MAF file in provenance

## v0.3.9: 2022-10-12

### Changed
- GCGI-384 Fixed CNV vs Small mutation mismatch

## v0.3.8: 2022-10-12

### Changed
- GCGI-495 Support for Vidarr workflow names
- Updated to use Python Tools module v15 for Geneticist Review Report

## v0.3.7: 2022-09-29

### Changed

- GCGI-496 Expand list of permitted variant types in MAF
- Updated README and added a diagram of Djerba structure

### Fixed
- GCGI-494 Fix input column header in `vaf_plot.R`
- GCGI-496 Fix FILTER column evaluation for MAF
- Fixed typo in `test_env.sh`

## v0.3.6: 2022-09-22

### Changed
- GCGI-461: Refactor OncoKB annotation into a separate class
- GCGI-479: Update to use oncokb-annotator version 3.3.1

### Fixed

- GCGI-480: Bugfix for `djerba.py` crash in `extract` mode
- Fixes to `test_env.sh` script

## v0.3.5: 2022-08-30

### Fixed

- GCGI-449: Fix for `delly` regex in provenance reader

## v0.3.4: 2022-08-18

### Added

- GCGI-414: Support for multiple requisitions from one donor

### Changed

- GCGI-430: Update Mutect2 version to GATK 4.2.6.1
- Move Djerba version text into assay description section

### Fixed

- GCGI-442: Remove delly results from JSON and HTML

## v0.3.3: 2022-07-25

### Changed

- GCGI-200: Record Djerba software version in report footer and log
- GCGI-390: Change plot output from JPEG to SVG
- GCGI-404: Restructure test data; update `test_env.sh`; move GSICAPBENCH tests to separate file
- Updated to use Python Tools module v12 for Geneticist Review Report

### Fixed

- GCGI-387: Enforce decimal places in output for purity, ploidy, coverage, callability
- GCGI-399: Rename "Genome Altered (%)" to "Percent Genome Altered"
- GCGI-406: Do not compare supplementary data in benchmark script
- GCGI-416: Do not allow 'None' in default tumour/normal IDs
- GCGI-417: Add missing gene names in allCuratedGenes.tsv

## v0.3.2: 2022-06-21

### Fixed

- GCGI-398: Sort variant tables by cytoband
- GCGI-401: Remove obsolete script check
- GCGI-402: Check for Mavis inputs

## v0.3.1: 2022-06-17

### Added
- GCGI-380: Add convenience scripts to update/view JSON

### Fixed
- GCGI-379: Mavis job ID fix; remove `wait_for_mavis.py`; decode stdout/stderr from subprocesses
- GCGI-381: Permissions on executable scripts
- GCGI-382: Fix handling of unknown TCGA codes
- GCGI-386: Display VAF as percentage, not decimal
- GCGI-391: Add "Inconclusive" to list of known OncoKB levels

## v0.3.0: 2022-06-08

### Added
- Introduces a main JSON document, with all information needed to generate a report
- GCGI-197 Assay title in QC table
- GCGI-270 Italicize gene names in Supplementary Gene Information
- GCGI-291 Replace Rmarkdown with Mako template
- GCGI-292 Run in wgs-only and failed modes without Mavis input
- GCGI-326 Standardize report filenames
- GCGI-328 Automated generation of benchmark reports
- GCGI-353 Support markdown in genomic summary
- GCGI-367 New `ASSAY_NAME` parameter in INI
- Default HTML names and PDF names conform to convention
- `subprocess_runner` class to run commands and log the results

### Fixed
- GCGI-268 Make clinical and QC report filenames consistent
- GCGI-312 Correctly populate Study and Oncotree in the report
- GCGI-359 Update VEP version in footers
- GCGI-365 Improved page breaks in PDF
- GCGI-374 Report purity as a percentage
- GCGI-375 Filter small mutations & indels by variant classification

## v0.2.9: 2022-05-16

### Fixed
- GCGI-368: Apply colour update to WGS-only TMB plot

## v0.2.8: 2022-05-09

### Changed
- GCGI-359 Update VEP version number in report footers

## v0.2.7: 2022-05-03

### Fixed
- GCGI-354 Update MAF filter to retain `clustered_events;common_variant`

## v0.2.6: 2022-04-28

### Fixed
- GCGI-352 Correctly process new MAF column indices
- GCGI-353 Fix purity/ploidy message

## v0.2.5: 2022-03-28

### Fixed
- GCGI-333 Bugfix for cancer type description

## v0.2.4: 2022-03-23

### Fixed
- GCGI-331 Standardize on --study for script options
- GCGI-332 Remove read threshold filter from Mavis

## v0.2.3: 2022-03-18

### Fixed
- GCGI-323 Correctly handle missing `geo_tube_id` value

## v0.2.2: 2022-03-09

### Changed
- GCGI-311 Reformat the genomic landscape table
- GCGI-312 Better placeholder text for Study ID and Oncotree Code

## v0.2.1: 2022-02-24

### Fixed
- GCGI-294 Correct handling of --failed option for all script modes

## v0.2.0: 2022-02-22

### Added
- GCGI-250 Add --wgs-only option for HTML reports
- GCGI-269 Script `list_inputs.py` to list report input paths
- GCGI-201 Documentation for OncoKB file updates

### Changed
- GCGI-265 Omit processing of unnecessary inputs for failed reports
- GCGI-266 Update failed report markdown to incorporate recent changes from CGI-Tools
- GCGI-271 Failed report formatting change
- GCGI-272 Update target coverage explanation in footers
- Update color handling for plotting in Rmarkdown
- Updated to use Python Tools module v12 for Geneticist Review Report

### Fixed
- GCGI-289 Fix for fallback ID creation

## v0.1.0: 2022-01-28

No code changes from v0.0.17; version incremented for first production release

## v0.0.17: 2022-01-26

### Added
- GCGI-264 Add --legacy option to run CGI-Tools legacy Mavis

### Fixed
- GCGI-262 Additional fixes for Mavis inputs
- Add req_approved_date to config.ini template

## v0.0.16: 2022-01-21

### Fixed
- GCGI-262 Fix for Mavis inputs

## v0.0.15: 2022-01-18

### Fixed
- GCGI-257 Fix for Rmarkdown error

## v0.0.14: 2022-01-14

### Added
- GCGI-256 Correctly process samples with empty fusion data after filtering

### Fixed
- GCGI-255 Fix in release v0.0.13 was incorrect; rectified in this release

## v0.0.13: 2022-01-12

### Fixed
- GCGI-255 Correct index for gene ID in GEP input

## v0.0.12: 2021-12-14

## Changed
- GCGI-241 Remove the concept of an analysis unit; enables Djerba to work with V2 aliases in MISO
- GCGI-247 Update the QC report shell script and improve dependency handling

### Fixed
- GCGI-244 Launch Mavis with hg38 instead of hg19

## v0.0.11: 2021-11-11

### Fixed
- GCGI-234 Add delly and arriba inputs to Mavis launch script

## v0.0.10: 2021-10-25

### Added
- GCGI-231 New INI field for requisition approved date

## v0.0.9: 2021-10-22

### Added
- GCGI-229 Add external dataset plotting function

### Fixed
- GCGI-224 HTML template improvements
- Copy Rmarkdown script and associated files into tempdir, to allow writing to script directory
- Remove unnecessary import from test

## v0.0.8: 2021-10-21

### Added
- GCGI-230: Add the QC report shell script

### Changed
- GCGI-226: Use double colon :: as fusion gene separator

## v0.0.8b: 2021-10-07

- Bugfix for paths in setup.py

## v0.0.8a: 2021-10-07

- Pre-release to check an HTML rendering bug
- Fixes GCGI-221

## v0.0.7: 2021-09-30

- Implements extra features required to fully replace CGI-Tools
- Release for validation of SOP update

### Added
- `html2pdf.py` convenience script
- GCGI-186: Setup mode in main script
- GCGI-187: Fail and target-coverage options for HTML generation
- GCGI-189: Script option to locate Sequenza results in file provenance
- GCGI-190: Script to manually run Mavis
- GCGI-191: Record Sequenza reviewer names
- GCGI-192: Add logR cutoff calculation
- GCGI-194: Automatically archive INI files
- GCGI-216: Replace CGI_PLACEHOLDER in report footer

### Fixed
- GCGI-193: Sequenza configuration/metadata fixes
- GCGI-205: Fix for Sequenza reader on alternate solutions
- GCGI-212: Refactor PDF command line arguments

### Changed
- GCGI-215: Rename basedir variable
- GCGI-217: Add a --pdf option to HTML mode

## v0.0.6: 2021-08-19

- Patch release for a misnamed variable in main.py.

## v0.0.5: 2021-08-17

- Release for final testing and validation before going into production
- Improved logging and testing
- Additional features to enable Djerba to replace CGI-Tools

### Added
- GCGI-173: Logging for Djerba
- GCGI-174: Report min/max purity in gamma selector
- GCGI-175: INI documentation and validation
- GCGI-176: Prototype JSON summary output
- GCGI-177: Clean up and document Djerba test data; make tests portable
- GCGI-178: Automatically discover tumour/normal/patient ID and OncoTree data
- GCGI-180: PDF generation with wkhtmltopdf
- GCGI-182: Generate the "analysis unit" string for the final PDF report
- GCGI-184: Miscellaneous small fixes

## v0.0.5a: 2021-07-07
- Alpha release of a new version of Djerba, for generating CGI reports only
- For initial testing and evaluation only; *not* intended for production
- Installed and run successfully for the svc.cgiprod user

## v0.0.4: 2021-06-09
- Work-in-progress on features for the old Djerba design.
- To be replaced by a simplified Djerba handling CGI reports only, in release 0.0.5.
### Added
- GCGI-27: Upload config to Elba server
  - Standalone script `upload.py`
  - Upload options added to `djerba_from_command.py`
  - New `uploader` class as parent of `report`
- GCGI-30: Expand MAF processing to populate the following fields:
  - `Gene`
  - `Chromosome`
  - `Protein_Change`
  - `Allele_Fraction_Percentile`
  - `FDA_Approved_Treatment`
  - `OncoKB`
  - `Variant_Reads_And_Total Reads`
  - `TMB_PER_MB`
  - `COSMIC_SIGS`: Placeholder only
- GCGI-67: Input data from SEG files for the FRACTION_GENOME_ALTERED metric
- GCGI-89: Consistency checks on metric inputs
  - Error if a sample/gene attribute has a non-null value in more than one input source
  - Refactoring and simplification of unit tests
  - Reformat JSON files using `json.tool` in Python

## v0.0.3: 2020-11-10
### Added
- GCGI-55: Test Elba JSON output against the schema
- GCGI-62: Add Oncogenic_Binary to Elba config schema
- GCGI-63: Additional fields in Elba config schema

## v0.0.2: 2020-10-28
### Added
- `review_status` field in Elba JSON output
- HTML documentation generated using [pdoc3](https://pdoc3.github.io/pdoc/).
- GCGI-36: Custom annotation in TSV format with the `custom_annotation` class.
- GCGI-45: Script `djerba_from_command.py` to generate Elba JSON from command-line arguments
### Removed
- `genetic_alteration_demo` class
### Changed
- GCGI-39: Update JSON schema, example files and documentation. Much more detail added to Djerba config schema.
- GCGI-54: Updated example JSON output with fields for `MutationClass`, `Fusion` and `Variant_Classification`
- `genetic_alteration` is no longer a subclass of `dual_output_component`
- `validate.py` renamed to `config.py` and includes a new `builder` class

## v0.0.1: 2020-10-08
Initial development release
### Added
- `djerba.py` script to run Djerba functions from the command line
- `djerba` Python package with modules to:
  - Validate Djerba config: `validate.py`
  - Construct genetic alteration output: `genetic_alteration.py`
  - Compute metric values: `metrics.py`
  - Contain sample attributes: `sample.py`
  - Write Elba config: `report.py`
  - Write cBioPortal files: `study.py`, `components.py`
- Tests for new modules, including:
  - Dry-run test of cBioPortal study/sample metadata
  - Live test of mutation output for cBioPortal & Elba, with MAF input
  - Test for dummy version of ShinyReport JSON output
- `setup.py` script for installation
- `prototypes` directory for metric code in development which is not production-ready
- Example JSON config for Elba: [elba_expected_mx.json](./src/test/data/elba_expected_mx.json)<|MERGE_RESOLUTION|>--- conflicted
+++ resolved
@@ -1,19 +1,11 @@
 # CHANGELOG
 
-<<<<<<< HEAD
 ## v1.3.1: 2024-01-19
 
 - Fixed support for 40X assay
-- Remove obsolete `mavis.py` file
-- Fix import error for validating log path
-- Rename mini-Djerba link
-=======
-## Unreleased
-
 - GCGI-1186: Remove `mavis.py`
 - GCGI-1258: Fix import in args processor base
 - GCGI-1264: Rename mini-djerba link
->>>>>>> 29948bb5
 
 ## v1.3.0: 2024-01-16
 
