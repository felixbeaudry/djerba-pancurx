# CHANGELOG

## Unreleased

<<<<<<< HEAD
 - GCGI-1217: Remove NORMAL_DEPTH variable  
 - GCGI-1194: Research Report PDF Footer says RUO 
=======
Improvements for mini-Djerba:
- GCGI-1265: Automatically fill in report dates (preserving date of original report draft)
- GCGI-1268: Use report ID for name of JSON output file
- GCGI-1269: Default to user-friendly minimal error text
- GCGI-1270: `--version` option in `djerba.py` and mini-Djerba
- GCGI-1271: Mini-Djerba modes changed to setup/render/update
>>>>>>> 796b44d5

## v1.3.1: 2024-01-19

- Fixed support for 40X assay
- GCGI-1186: Remove `mavis.py`
- GCGI-1258: Fix import in args processor base
- GCGI-1264: Rename mini-djerba link

## v1.3.0: 2024-01-16

- Mini-Djerba: Lightweight application to update patient info/summary in existing reports
- MDC file format: Mini-Djerba Config, with file extension .mdc
- New `report_title` plugin
- Added annotation of translocations eg t(11;14)
- Fixed issue with reading summary text path (GCGI-1256)

## v1.2.1: 2024-01-12

- Fixes for clinical report header and installation of patient_info plugin

## v1.2.0: 2024-01-11

- Add a `patient_info` plugin
- Add `update` mode to the main Djerba script, to update and render an existing JSON file
- New features are a proof-of-concept for enabling the geneticist to edit reports with a portable mini-Djerba
- Removed the `update_oncokb_cache.py` script; replaced by `djerba.py update --summary=...`
- Addition of `pwgs_cardea_helper` to pull sample info using a requisition ID

## v.1.1.3: 2024-01-10

- Fixed unit tests for supplements plugin

## v.1.1.2: 2024-01-08

- GCGI-1233: allowed support for purity and ploidy to be "NA", changed failed report template text
- Fixed unit tests for various plugins
- Changed sign-offs page break to "auto"
- GCGI-1240/1241: added filtering for 2 TERT hotspots: -124bp G>A and -146bp G>A

## v1.1.1: 2023-12-13

- Fixed template text for failed plugin
- Added plugins missing from `setup.py`
- GCGI-1229: Fixed missing OncoKB definitions

## v1.1.0: 2023-12-08

- Removed `prototype` directory, which is now in the [djerba_prototypes](https://github.com/oicr-gsi/djerba_prototypes) repo
- Added RUO-report functionality
- Added HRD plugin to RUO report
- Split pWGS-sample plugin into three plugins
- Created CAPTIV-8 plugin
- Added Djerba core version to JSON output
- Updated and fixed unit tests which were omitted for release 1.0.0
- Updated benchmarking functions which were omitted for release 1.0.0

## v1.0.3: 2023-11-28

- Allow tumour ID to be specified in the sample plugin
- GCGI-1191: fixed MSI suffix from .filter.deduped.realigned.recalibrated.msi.booted to .recalibrated.msi.booted

## v1.0.2: 2023-11-20

- GCGI-1172: TCGA code throws error when lower-case
- GCGI-1174: Add `[genomic_landscape]` to setup mode
- GCGI-1175: Pipeline version in supplementary
- GCGI-1177: Fix execution order of expression helper
- GCGI-1182: Fix Whizbam links. New INI parameter `whizbam_project` in `snv_indel`.
- GCGI-1183: Update Gene Information file

## v1.0.1: 2023-11-14

- GCGI-612: Remove hardcoded cfDNA in TAR plugin; add `sample_type` parameter
- GCGI-1166: Fix for new workflow names
- GCGI-1167: Fix for unknown cytoband names

## v1.0.0: 2023-11-03

- First production release of new plugin-based Djerba
- Other than version number, code is identical to `v1.0.0-dev0.0.23`

## v1.0.0-dev0.0.23: 2023-11-03

### GCGI-1125
- Update core tests

## v1.0.0-dev0.0.22: 2023-11-03

### GCGI-1155
- Do not auto-generate the date in PDF page footer; use yyyy/mm/dd placeholder instead

### GCGI-1154
- Ensure therapies for the same gene with different OncoKB levels are distinct

## v1.0.0-dev0.0.21: 2023-11-01

### GCGI-1153
- Fix syntax errors in assay selection for setup

## v1.0.0-dev0.0.20: 2023-11-01

### GCGI-1147
- Generate URL after updating BRAF protein name

### GCGI-1128
- SNV filtering bugfix

### Other
- Update README
- Additional options in setup
- Priority fix for failed report plugin
- Date in report sign-off
- Add OncoKB links for actionable CNVs

## v1.0.0-dev0.0.19: 2023-10-31

### GCGI-1146
- OncoKB links for CNVs in therapy tables

### GCGI-1145
- Automatically fill in current date in report author line of sign-offs

### GCGI-1144
- Exclude mutations rated below Likely Oncogenic (including Inconclusive) from CNV gene info

### GCGI-1128
- Exclude 5'Flank mutations (other than TERT) when filtering MAF

## v1.0.0-dev0.0.18: 2023-10-30

### GCGI-1143
- Removed extra break-end in 'Definitions', before 'Expression Percentile'
- Removed 'genes tested' from disclaimer
- Changed report ID to be tumour ID + version only

### GCGI-1142
- Removed any building of gene info from genomic landscape plugin

### GCGI-1129
- Only report fusion genes if rated Likely Oncogenic or higher

### GCGI-1130
- Fix order of columns in snv/indel table

## v1.0.0-dev0.0.17: 2023-10-30

### GCGI-1132: Provenance helper fixes
- Add discovered INI parameters for tumour ID and normal ID
- Ensure `sample_info.json` is consistent with manual INI configuration
- Handle missing `input_params.json` without crashing
- Do not rewrite provenance subset at config step, if file is already present

## v1.0.0-dev0.0.16: 2023-10-27
- Add genomic landscape plugin to `setup.py`

## v1.0.0-dev0.0.15: 2023-10-26

### GCGI-1127: Genomic Landscape AttributeError
- Fixed AttibuteError in genomic landscape plugin

## v1.0.0-dev0.0.14: 2023-10-26
- Fix for missing `__init__.py`

## v1.0.0-dev0.0.13: 2023-10-26

### GCGI-1118, GCGI-1120
- Delete obsolete code
- Temporarily disable `benchmark.py` script

### GCGI-1124
- Enable `setup` mode in `djerba.py` to generate an INI file
- Fixed config omissions in fusion plugin and expression helper
- Move `update_wrapper_if_null` method to `configurable` class

### GCGI-1116
- Make a new `djerba.util.directory_finder` class
- Use it to replace various ad hoc methods for finding directories from environment vars

### GCGI-1122
- Output placeholder values

### GCGI-1123: Gene information threshold
- Correct reporting threshold for gene information merger in the CNV and SNV/indel plugins

### GCGI-836: Enable archiving
- Enable archiving to CouchDB
- Simplify previous archiving code; get rid of `archiver.py` and just use `database.py`
- Fixes to POST operation to update existing documents; now confirmed as working

### GCGI-1113: System integration
- Minor bugfixes to allow successful generation of integrated report
- Split supplementary plugin into `body` and (extremely simple) `header` plugins
- New `supplement.header` plugin allows exact control of header location
- Update default priorities for correct rendering order in WGTS report
- Warn if default author name is in use; OK for testing, not allowed in production
- Automatically discover sequenza path, oncotree code, tumour id in `cnv` plugin
- Further simplification of INI parameters for `cnv` and `snv_indel` plugins
- Check purity is consistent between `input_params_helper` and `cnv` plugin
- Validation checks on `input_params_helper` config values

## v1.0.0-dev0.0.12: 2023-10-19

### GCGI-1114: Fix for tar plugin install
- Add `djerba.plugins.tar.snv_indel.snv_indel_tools` to `setup.py`

### GCGI-1108: Remove djerba.render dependencies
- Remove dependencies on obsolete files
- Concludes work started in GCGI-1070
- Corrects path to `gencode_v33_hg38_genes.bed`

### GCGI-1070: Delete obsolete files
- Delete obsolete files from Djerba classic
- Temporary reprieve for files in `render` still in use by plugins

### GCGI-1091: Record extraction time in core JSON
- Record the extraction time in UTC for later reference

### Fixed
- Fix logging bug for check on author name

## v1.0.0-dev0.0.11: 2023-10-17

### GCGI-1106: Update setup
- Update `setup.py` to correctly install data files
- Installation must include core, plugins, helpers, mergers
- Also updated dependencies in `setup.py`
- GCGI-993 will handle this in a decentralized way, but is out of scope for v1.0.0

### GCGI-1083: SNV and CNV updates
- Rework the draft SNV/indel plugin to make it production ready

## v1.0.0-dev0.0.10: 2023-10-17

### GCGI-1105: Add initializer to directories
- Added __init__.py files to directories where it was missing

## v1.0.0-dev0.0.9: 2023-10-16

### GCGI-1083: SNV and CNV updates
- Rework the draft CNV plugin to make it production ready

### GCGI-1077: Merger JSON factories
- Add factory classes to generate correct JSON for mergers; use in the fusion plugin

### GCGI-1076: Gene information merger update
- Add a Mako template to render correctly formatted HTML

### GCGI-819: Fusions plugin
- Plugin to generate 'Structural Variants and Fusions' section of report

### GCGI-1075: Provenance helper update
- Write a `path_info.json` file to the workspace
- Contains commonly used paths for use by other plugins/helpers

### GCGI-1071: Expression helper
- Helper class to compute gene expression levels from RSEM results

### GCGI-1035: Treatment options merger
- Generate the "Treatment Options" section of the report
- Include both "FDA Approved" and "Investigational Therapies"

## v0.4.17: 2023-09-18

- Replaced splice site annotation with `Truncating Mutations` in OncoKB links for splice site mutations

## v0.4.16: 2023-09-12

- GCGI-1042: Changes to verb tense in genomic summary templated text
- GCGI-1032: Reference cohort name is uppercase and adds TCGA when it is TCGA

## v0.4.15: 2023-09-06

- GCGI-1063: Redact TMB genomic biomarker plot from benchmark comparison

## v0.4.14: 2023-08-17

- GCGI-1030: Fix glob pattern for Sequenza results in benchmarking

## v1.0.0-dev0.0.8: 2023-08-11

### GCGI-963: Case overview plugin
- Renamed the patient info plugin
- Brought up to date with new display format from master
- Now supports WGTS, WGS, and TAR

### GCGI-1016: Default working directory
- Make `--work-dir` optional in `djerba.py` script; defaults to the output dir

### Other
- In clinical report footer, added "Report Sign-Offs" heading and removed auto-generation of the date
- Added `summary` plugin to generate the genomic summary text
- Added `supplement` plugin to generate supplementary info (definitions, software versions, etc.)

## v1.0.0-dev0.0.7: 2023-08-02

### GCGI-963: Patient info plugin
- Simple plugin to generate the Clinical Research Report header and Case Overview section

### GCGI-982: Provenance helper update
- Update to complement changes to core functionality
- Writes subset of provenance and `sample_info.json` at both configure and extract


## v0.4.13: 2023-07-31

### Changed
- GCGI-989: Made adjustments to biomarker plots
- GCGI-1011: Update to find new sequenza file path

### Added
- example .pdf and .ini of WGTS report in `examples/`

## v0.4.12: 2023-07-19

### Changed
- GCGI-956: The TMB plot has been moved to a linear format and the PGA plot has been removed

### Added
- GCGI-957: The number of candidate SNVs for the pWGS assay are listed in Genomic Landscape section

## v0.4.11: 2023-06-27

### Changed
- GCGI-864: removed annotation of 5'UTR, 3'UTR, and 3'Flank. 5'Flank only annotated if TERT
- Sample QC results moved to below summary
- Split some `Case Overview` section into a new `Patient and Physician` section
- Removed tracking of patient's genetic sex
- GCGI-943: Overrode HGVSp for BRAF V640E to be represented as V600E
- GCGI-942: Changed expected maf file extension from '.filter.deduped.realigned.recalibrated.mutect2.filtered.maf.gz' to '.mutect2.filtered.maf.gz'

## v0.4.10: 2023-06-06

### Changed
- ACD -> ACDx
- Added "-" between date and report name in footer
- GCGI-806: Modify `benchmark.py` interface; remove `--compare-all` option; add `--delta` argument for permitted difference in expression levels

### Fixed
- GCGI-870: Fix for biomarker annotation cache; required for benchmark cron

## v0.4.13: 2023-07-31

### Changed
- GCGI-989: Made adjustments to biomarker plots
- GCGI-1011: Update to find new sequenza file path

### Added
- example .pdf and .ini of WGTS report in `examples/`

## v1.0.0-dev0.0.6: 2023-07-20

### GCGI-967: Overhaul core functionality
- Define core INI parameters and implement in `core_configurer`
- Get rid of placeholder data at the core extract step
- Add PDF rendering to the core
- Introduce `document_config.json` with settings to render HTML
- Render multiple HTML/PDF documents, identified by attributes (clinical, research, etc)
- Add a `mako_renderer` utility class with tests

### GCGI-950: Attributes
- Represent attributes as a comma-separated list, instead of individual parameters
- Add a method to check all attributes are known
- Define a list of known attributes in `configurable` class; may override in subclasses

### GCGI-951: Dependencies
- Explicitly represent plugin dependencies with INI parameters
- Params `depends_configure` and `depends_extract` expect a comma-separated list of component names, which will be checked at runtime
- Do not define a dependency param at the render step; JSON output from each plugin is expected to be self-contained, so all dependencies should be resolved at the extract step.

### GCGI-955: `specify_params`
- Each plugin must have a `specify_params` method to define required and optional INI parameters
- Using an INI parameter not defined in `specify_params` will cause an error
- Refactor INI and priority handling to enable `specify_params`

### Other
- Strict substitution for environment variable templates; consistent with HOWTO on wiki

## v0.4.12: 2023-07-19

### Changed
- GCGI-956: The TMB plot has been moved to a linear format and the PGA plot has been removed

### Added
- GCGI-957: The number of candidate SNVs for the pWGS assay are listed in Genomic Landscape section

## v1.0.0-dev0.0.5: 2023-07-04

### GCGI-946: Versioning for plugins
- All plugins must output a "version" string in the JSON
- Updated `plugin_schema.json`, demo plugins, and tests

### GCGI-875: Simplify configurable interface
- Initialize components with a single `**kwargs` variable, for ease of calling superclass
- New `config_wrapper` class, with methods to read/edit the INI
- Reorganize core config classes into a single `configure.py` file

## v0.4.11: 2023-06-27

### Changed
- GCGI-864: removed annotation of 5'UTR, 3'UTR, and 3'Flank. 5'Flank only annotated if TERT
- Sample QC results moved to below summary
- Split some `Case Overview` section into a new `Patient and Physician` section
- Removed tracking of patient's genetic sex
- GCGI-943: Overrode HGVSp for BRAF V640E to be represented as V600E
- GCGI-942: Changed expected maf file extension from '.filter.deduped.realigned.recalibrated.mutect2.filtered.maf.gz' to '.mutect2.filtered.maf.gz'

## v0.4.10: 2023-06-06

### Changed
- ACD -> ACDx
- Added "-" between date and report name in footer
- GCGI-806: Modify `benchmark.py` interface; remove `--compare-all` option; add `--delta` argument for permitted difference in expression levels

### Fixed
- GCGI-870: Fix for biomarker annotation cache; required for benchmark cron

## v0.4.9: 2023-05-15

### Changed
- GCGI-883: Added date to footer of pdf, as in ISO requirement
- GCGI-865: replaced MSI LLOD text
- GCGI-885: Changed "Small regions (&#60;3 Mb) with large copy number gains" to "Regions with large copy number gains (&#8805; 6 CN)"
### Fixed
- GCGI-885: Fixed splice site reporting

## v0.4.8: 2023-04-25

### Changed
- updated version of Arriba from 1.2.0 to 2.4.0
- updated version of STAR from 2.7.3a to 2.7.10b
- updated pipeline version to 3.0

### Fixed
- GCGI-862: fixed fusion oncokb levels (changed to symbols)
- GCGI-853: fixed and cleaned annotation of genomic biomarkers
- GCGI-852: Correct file metatype for Mavis summary files

## v1.0.0-dev0.0.4: 2023-05-04

### GCGI-850: Priority order for components
- Control the order of configure/extract/render steps for all components
- A "component" is shorthand for a plugin, helper, or merger
- Introduce _priority_; steps are run from lowest to highest priority number
- Priority allows us to manage dependencies between components
- At configure (but not extract or render), the core has a priority which can be modified
- Parameters in INI and JSON for configure/render/extract priority

### Change to API

Configure and extract methods for a component take the entire ConfigParser object, not a section. This allows access to the config parameters of other components; as well as methods of ConfigParser, such as `set` and `getint`. While a component can _read_ any INI section during the configure step, it can only _write_ to its own named section of the INI.

### GCGI-837: Toolbox for configuration in `configurable.py`

Methods inherited by all components:
- Required/default parameters and parameter validation
- Get special directory paths from environment variables
- Handle component priorities
- Get/set/query INI params (other than priority levels)

## v1.0.0-dev0.0.3: 2023-04-19

- Bugfix for generating default JSON path in `core/main.py`

## v1.0.0-dev0.0.2: 2023-04-19

- GCGI-826: Update the main `djerba.py` script to run core/plugins, with tests. New `report` mode replaces `all` and `draft`. Supported modes: `configure`, `extract`, `html`, `report`. Other modes are TODO.
- GCGI-827: Workspace class with tests. Represents a shared directory to read/write files, similar to the "report" directory in classic Djerba.
- GCGI-838: Introducing "helper" modules, with an example which copies a subset of file provenance to the workspace.
- GCGI-839: Methods to read/write core config in the workspace, so it can be used by plugins

## v0.4.7: 2023-04-13

### Added
- GCGI-823: New script `src/test/run_gsicapbench.sh` to generate and compare benchmark reports before a release

### Fixed
- GCGI-810: Do not exit prematurely when finding benchmark inputs

## v1.0.0-dev0.0.1: 2023-04-11

- Pre-release for development of v1.1.0
- This will be the first of several pre-releases to track core/plugin development
- Git branch for pre-releases will be `GCGI-806_v1.0.0-dev`, not `master` GCGI-806_v1.0.0-dev

### Added

- Working prototypes of core/plugin functionality and testing

## v0.4.6: 2023-04-06

- With this release, we start a _feature freeze_ on the current Djerba application
- Urgent bugfixes only, to allow us to focus on implementing Djerba v1.0.0

### Added
- new parameter called `cbio_study_id` from shesmu for whizbam links

### Changed
- Moved qc-etl and pinery metric pulls to `discover_secondary` so that `tumour_id` is set first
- Check for manually configured parameters before querying qc-etl or Pinery
- Removed callability and coverage from `config_template.ini`
- Warning message about MSI LLOD in report when purity less than 50%

### Fixed
- Raise an error in INI config validation if any parameters are set to an empty string
- Removed unloading of djerba module in `qc_report` because both now use same python version
- More specific error messages when qc-etl and pinery pulls fail

## v0.4.5: 2023-03-24

### Fixed
- Add dependencies to `setup.py`, to resolve build error in Modulator

## v0.4.4: 2023-03-22

### Changed
- `djerba pdf` takes in dir/ and json and makes pdfs from htmls based on report_id in json ()
- Proteins for splice sites changed to form p? (c.${POSITION}${MUTATION}) (ex. from "p.X2540_splice" to "p.? (c.458-1G>T)")
- Updated to support mavis data given as .tab input (still supports .zip input)
- Updated to prevent error when mavis .tab file is empty or only contains a header
- target coverage pulled from pinery
- callability and coverage pulled from qc-etl
- automatically make failed report if coverage below target
- add `jsonschema` dependency in `setup.py`; not yet needed for production, but will be for plugin development
- move to python 3.10.6

## v0.4.3: 2023-03-10

### Changed
- Updated to use Python Tools module v17 for Geneticist Review Report

### Fixed
- GCGI-777: Stop `config.ini` validation from logging incorrect warnings
- GCGI-773: New limits to y-axis in CNV plot

## v0.4.2: 2023-03-07

### Fixed
- Add `research_report_template.html` to installation in `setup.py`

## v0.4.1: 2023-03-06

### Added
- GCGI-686: Simple demo of a plugin structure in `prototypes`
- GCGI-388: Versions for softwares and links are configurable

### Fixed
- GCGI-767: FPR check on sample type was too strict

## v0.4.0: 2023-03-01

- Requires update to `djerba_test_data_lfs`

### Added
- Automatically generates research report from template
- merges research and clinical reports
- new merger function
- MSI in clinical report

### Fixed
- Handle cases where expression percentile for a gene is not available

## v0.3.21: 2023-02-21

- Requires update to `djerba_test_data_lfs`

### Added
- GCGI-456: Add mRNA expression
- N1/N2/N3 icons for Oncogenic/Likely Oncogenic/Predicted Oncogenic

### Changed
- GCGI-663: Center OncoKB icons in table column
- GCGI-676: Use OncoKB icons in mutation sections
- GCGI-722: Fix page breaks
- GCGI-723: Extra line breaks in report footer

### Fixed
- GCGI-733: Bugfix for archiving crash on failed reports

## v0.3.20: 2023-01-27

### Added
- GCGI-587: Added CLIA number
- GCGI-652: Added description of Copy State changes in supplementary

### Fixed
- GCGI-698: Handle unknown cytoband without a misleading warning
- GCGI-702: Add apply/update cache options to benchmark script
- GCGI-703: Fix genome reference name in footer
- GCGI-675: Update default config ini parameters
- GCGI-692: Updated the Genomic Summary template

## v0.3.19: 2023-01-13

### Fixed
- Fixes to margins & padding in CSS
- Removed hard-coded path in `test.py`

## v0.3.18: 2023-01-11

- Requires update to `djerba_test_data_lfs`

### GCGI-462: OncoKB annotation cache

- Documented in [oncokb_cache.md](./doc/oncokb_cache.md).
- `--apply-cache` and `--update-cache` options in `djerba.py`
- New script `update_oncokb_cache.py` for convenience/demonstration purposes
- Tests updated to use cached annotations
- Separate test for online OncoKB annotation; reduced input set for greater speed
- Modified tempdir setup in `extract` step; added `--no-cleanup` option to `djerba.py`

### GCGI-677: Update benchmark tests for Vidarr

- Update input glob for compatibility with Vidarr
- Updated test input data in `/.mounts/labs/CGI/gsi/djerba_test/`

## v0.3.17: 2023-01-03

### Changed
- GCGI-400: The config.ini parameter studyid now reflects the name of the study to be displayed in the report's case information section. A new parameter called projectid is used to reflect the project id as used by provenance (ie. to find files).
- GCGI-451: Assay version added to `.ini` settings, and assay name is assembled from assay version and `-w` and `-t` command line flags
- GCGI-612: Pipeline version added to `.ini` settings, and printed in report supplementary

## v0.3.16: 2022-12-21

### Fixed
- GCGI-665 Bugfix; stops OncoKB link generation from crashing on fusions
- Use OncoTree code, not TCGA code, to make OncoKB links
- Clean up `msi.txt` output to remove trailing tab character

## v0.3.15: 2022-12-20

### GCGI-403: CouchDB

#### Added
  - standalone scripts within folder > protoypes/db
  - addfolder.py: upload old reports from cluster
  - design.py & pull.py: query CouchDB and save as CSB and/or JSON
  - process.py: extact n number of gene/mutation from each sample
  - plots.rmd & plots.html: scatter and bar graphs
  - onco.rmd & onco.html: oncoplot from 3 graphs

#### Changed
  - location of JSON archive
  - edited archiver.py and render.py
  - replaced INI field archive_dir with archive_name ("djerba") and archive_url
  - created database.py that uploads to CouchDB via HTTP request
  - update test.py (archive_name is "djerba_test" for .ini's within test folder)

### GCGI-664 Sequenza file extraction bug

#### Fixed
  - Bug in which the `segments.txt` file for the wrong solution was extracted from the ZIP archive
  - `segments.txt` extraction made aware of multiple solutions
  - Renamed variables and added comments for greater clarity

### Other

  - Minor formatting fixes in `genomic_details_template.html` and `json_to_html.py`

## v0.3.14: 2022-12-13

- GCGI-642: minor changes to descriptive text in new format template

### Added
  - function to make percentiles as ordinal ('3' becomes '3rd') and add commas to large numbers (1000 because 1,000)
  - Arial was removed from CSS header because it wasn't necessary (and it was a HUGE chunk of base64); font configuration note added to README
  - oncokb levels are not printed in failed report supplementary
  - verb tense changed from present to past and INDEL changes to in/del
  - MSI description text was removed from supplementary (until MSI is validated)
  - GCGI-640: added MANE-select discription

## v0.3.13: 2022-12-06

- New report template. Now reporting TMB (GCGI-392) as actionable biomarkers. MSI and LOH calculated but not reported.

### Added
  - ammended report template added to prototypes
  - QC report prints as '${requisition}_qc'
  - 'biomarkers_plot' R script for plotting MSI score (and future biomarkers)
  - added 'cnv_plot.R' and 'pga_plot.R' for visualization of CNVs and PGA, respectively, in new report format
  - new R function 'preProcLOH' calculates LOH on the per gene basis from the aratio_segment.txt file
  - new 'centromeres.txt' file in data directory for position of centromeres in CNV plot
  - new 'pgacomp-tcga.txt' file in data directory for distribution of PGA across the TCGA cohort
  - MSI and 'aratio_segment.txt' file preprocessing in 'r_script_wrapper.py'
  - annotation of LOH, MSI-H and TMB-H by Oncokb in 'report_to_json'
  - added colour to oncokb levels using process_oncokb_colours function in 'json_to_html' and corresponding CSS

### Changed
  - Updated TMB plotting script to show TMB-High cutoff
  - 'vaf_plot.R' format adjusted and slimmed
  - Updated  'configure.py' and 'provenance_reader' to find msisensor files and segment.txt files
  - Architecture of report template:
    - integrated and moved all CSS to new 'style.css' file
    - moved definitions and descriptions to subdirectory called 'templates_for_supp'
    - moved footer template to 'supplementary_materials_template.html'
  - body of clinical report changed to a two-cell layout, with title on left and info on right, resulting in changes to several .html/mako file, and new function 'make_sections_into_cells' in 'json_to_html'
  - changed table style in 'json_to_html.py' into two columns per sample information, with corresponding CSS that bolds the sample info title
  - split WGS and WTS assay descriptions into seperate description files, added WTS DNA extraction protocol info, added links to all software in description as well as to hg38
  - changed definitions_1 and definitions_2 to definitions_metrics and definitions_tests which are for sample QC metric descriptions and biomarkers respectively
  - renamed 'genomic_therapies_template.html' to 'therapies_template.html' to avoid confusion with 'genomic_details_template.html'
  - pdf footer prints title left
  - GCGI-396: arial font as base64 in CSS file makes pdf renderable on the cluster
  - GCGI-440, GCGI-593: TCGA replaced by oncotree in URL links
  - GCGI-585: getting rid of div container around entire report made page-breaks controlable
  - GCGI-586: allowing cluster pdf printing locks in page numbering
  - GCGI-587: CLIA added to report header
  - GCGI-588: hg38 patch added to footer

## v0.3.12: 2022-11-23

- Requires update to `djerba_test_data_lfs`

### Added
- GCGI-517 New 'requisition ID' INI parameter; use for report title

### Fixed
- GCGI-423 Include `-q` option for MAF annotation script
- GCGI-608 Do not write 'technical notes' text box unless it has non-null content


## v0.3.11: 2022-11-01

### Changed
- GCGI-516 Change default file provenance report path to Vidarr
- Updated to use Python Tools module v16 for Geneticist Review Report

## v0.3.10: 2022-10-25

### Added
- GCGI-422 Add a 'technical notes' section to the report; includes update to djerba_test_data_lfs

### Changed
- GCGI-506 Increase test speed by using custom file provenance throughout

### Fixed
- GCGI-509 Correctly find MAF file in provenance

## v0.3.9: 2022-10-12

### Changed
- GCGI-384 Fixed CNV vs Small mutation mismatch

## v0.3.8: 2022-10-12

### Changed
- GCGI-495 Support for Vidarr workflow names
- Updated to use Python Tools module v15 for Geneticist Review Report

## v0.3.7: 2022-09-29

### Changed

- GCGI-496 Expand list of permitted variant types in MAF
- Updated README and added a diagram of Djerba structure

### Fixed
- GCGI-494 Fix input column header in `vaf_plot.R`
- GCGI-496 Fix FILTER column evaluation for MAF
- Fixed typo in `test_env.sh`

## v0.3.6: 2022-09-22

### Changed
- GCGI-461: Refactor OncoKB annotation into a separate class
- GCGI-479: Update to use oncokb-annotator version 3.3.1

### Fixed

- GCGI-480: Bugfix for `djerba.py` crash in `extract` mode
- Fixes to `test_env.sh` script

## v0.3.5: 2022-08-30

### Fixed

- GCGI-449: Fix for `delly` regex in provenance reader

## v0.3.4: 2022-08-18

### Added

- GCGI-414: Support for multiple requisitions from one donor

### Changed

- GCGI-430: Update Mutect2 version to GATK 4.2.6.1
- Move Djerba version text into assay description section

### Fixed

- GCGI-442: Remove delly results from JSON and HTML

## v0.3.3: 2022-07-25

### Changed

- GCGI-200: Record Djerba software version in report footer and log
- GCGI-390: Change plot output from JPEG to SVG
- GCGI-404: Restructure test data; update `test_env.sh`; move GSICAPBENCH tests to separate file
- Updated to use Python Tools module v12 for Geneticist Review Report

### Fixed

- GCGI-387: Enforce decimal places in output for purity, ploidy, coverage, callability
- GCGI-399: Rename "Genome Altered (%)" to "Percent Genome Altered"
- GCGI-406: Do not compare supplementary data in benchmark script
- GCGI-416: Do not allow 'None' in default tumour/normal IDs
- GCGI-417: Add missing gene names in allCuratedGenes.tsv

## v0.3.2: 2022-06-21

### Fixed

- GCGI-398: Sort variant tables by cytoband
- GCGI-401: Remove obsolete script check
- GCGI-402: Check for Mavis inputs

## v0.3.1: 2022-06-17

### Added
- GCGI-380: Add convenience scripts to update/view JSON

### Fixed
- GCGI-379: Mavis job ID fix; remove `wait_for_mavis.py`; decode stdout/stderr from subprocesses
- GCGI-381: Permissions on executable scripts
- GCGI-382: Fix handling of unknown TCGA codes
- GCGI-386: Display VAF as percentage, not decimal
- GCGI-391: Add "Inconclusive" to list of known OncoKB levels

## v0.3.0: 2022-06-08

### Added
- Introduces a main JSON document, with all information needed to generate a report
- GCGI-197 Assay title in QC table
- GCGI-270 Italicize gene names in Supplementary Gene Information
- GCGI-291 Replace Rmarkdown with Mako template
- GCGI-292 Run in wgs-only and failed modes without Mavis input
- GCGI-326 Standardize report filenames
- GCGI-328 Automated generation of benchmark reports
- GCGI-353 Support markdown in genomic summary
- GCGI-367 New `ASSAY_NAME` parameter in INI
- Default HTML names and PDF names conform to convention
- `subprocess_runner` class to run commands and log the results

### Fixed
- GCGI-268 Make clinical and QC report filenames consistent
- GCGI-312 Correctly populate Study and Oncotree in the report
- GCGI-359 Update VEP version in footers
- GCGI-365 Improved page breaks in PDF
- GCGI-374 Report purity as a percentage
- GCGI-375 Filter small mutations & indels by variant classification

## v0.2.9: 2022-05-16

### Fixed
- GCGI-368: Apply colour update to WGS-only TMB plot

## v0.2.8: 2022-05-09

### Changed
- GCGI-359 Update VEP version number in report footers

## v0.2.7: 2022-05-03

### Fixed
- GCGI-354 Update MAF filter to retain `clustered_events;common_variant`

## v0.2.6: 2022-04-28

### Fixed
- GCGI-352 Correctly process new MAF column indices
- GCGI-353 Fix purity/ploidy message

## v0.2.5: 2022-03-28

### Fixed
- GCGI-333 Bugfix for cancer type description

## v0.2.4: 2022-03-23

### Fixed
- GCGI-331 Standardize on --study for script options
- GCGI-332 Remove read threshold filter from Mavis

## v0.2.3: 2022-03-18

### Fixed
- GCGI-323 Correctly handle missing `geo_tube_id` value

## v0.2.2: 2022-03-09

### Changed
- GCGI-311 Reformat the genomic landscape table
- GCGI-312 Better placeholder text for Study ID and Oncotree Code

## v0.2.1: 2022-02-24

### Fixed
- GCGI-294 Correct handling of --failed option for all script modes

## v0.2.0: 2022-02-22

### Added
- GCGI-250 Add --wgs-only option for HTML reports
- GCGI-269 Script `list_inputs.py` to list report input paths
- GCGI-201 Documentation for OncoKB file updates

### Changed
- GCGI-265 Omit processing of unnecessary inputs for failed reports
- GCGI-266 Update failed report markdown to incorporate recent changes from CGI-Tools
- GCGI-271 Failed report formatting change
- GCGI-272 Update target coverage explanation in footers
- Update color handling for plotting in Rmarkdown
- Updated to use Python Tools module v12 for Geneticist Review Report

### Fixed
- GCGI-289 Fix for fallback ID creation

## v0.1.0: 2022-01-28

No code changes from v0.0.17; version incremented for first production release

## v0.0.17: 2022-01-26

### Added
- GCGI-264 Add --legacy option to run CGI-Tools legacy Mavis

### Fixed
- GCGI-262 Additional fixes for Mavis inputs
- Add req_approved_date to config.ini template

## v0.0.16: 2022-01-21

### Fixed
- GCGI-262 Fix for Mavis inputs

## v0.0.15: 2022-01-18

### Fixed
- GCGI-257 Fix for Rmarkdown error

## v0.0.14: 2022-01-14

### Added
- GCGI-256 Correctly process samples with empty fusion data after filtering

### Fixed
- GCGI-255 Fix in release v0.0.13 was incorrect; rectified in this release

## v0.0.13: 2022-01-12

### Fixed
- GCGI-255 Correct index for gene ID in GEP input

## v0.0.12: 2021-12-14

## Changed
- GCGI-241 Remove the concept of an analysis unit; enables Djerba to work with V2 aliases in MISO
- GCGI-247 Update the QC report shell script and improve dependency handling

### Fixed
- GCGI-244 Launch Mavis with hg38 instead of hg19

## v0.0.11: 2021-11-11

### Fixed
- GCGI-234 Add delly and arriba inputs to Mavis launch script

## v0.0.10: 2021-10-25

### Added
- GCGI-231 New INI field for requisition approved date

## v0.0.9: 2021-10-22

### Added
- GCGI-229 Add external dataset plotting function

### Fixed
- GCGI-224 HTML template improvements
- Copy Rmarkdown script and associated files into tempdir, to allow writing to script directory
- Remove unnecessary import from test

## v0.0.8: 2021-10-21

### Added
- GCGI-230: Add the QC report shell script

### Changed
- GCGI-226: Use double colon :: as fusion gene separator

## v0.0.8b: 2021-10-07

- Bugfix for paths in setup.py

## v0.0.8a: 2021-10-07

- Pre-release to check an HTML rendering bug
- Fixes GCGI-221

## v0.0.7: 2021-09-30

- Implements extra features required to fully replace CGI-Tools
- Release for validation of SOP update

### Added
- `html2pdf.py` convenience script
- GCGI-186: Setup mode in main script
- GCGI-187: Fail and target-coverage options for HTML generation
- GCGI-189: Script option to locate Sequenza results in file provenance
- GCGI-190: Script to manually run Mavis
- GCGI-191: Record Sequenza reviewer names
- GCGI-192: Add logR cutoff calculation
- GCGI-194: Automatically archive INI files
- GCGI-216: Replace CGI_PLACEHOLDER in report footer

### Fixed
- GCGI-193: Sequenza configuration/metadata fixes
- GCGI-205: Fix for Sequenza reader on alternate solutions
- GCGI-212: Refactor PDF command line arguments

### Changed
- GCGI-215: Rename basedir variable
- GCGI-217: Add a --pdf option to HTML mode

## v0.0.6: 2021-08-19

- Patch release for a misnamed variable in main.py.

## v0.0.5: 2021-08-17

- Release for final testing and validation before going into production
- Improved logging and testing
- Additional features to enable Djerba to replace CGI-Tools

### Added
- GCGI-173: Logging for Djerba
- GCGI-174: Report min/max purity in gamma selector
- GCGI-175: INI documentation and validation
- GCGI-176: Prototype JSON summary output
- GCGI-177: Clean up and document Djerba test data; make tests portable
- GCGI-178: Automatically discover tumour/normal/patient ID and OncoTree data
- GCGI-180: PDF generation with wkhtmltopdf
- GCGI-182: Generate the "analysis unit" string for the final PDF report
- GCGI-184: Miscellaneous small fixes

## v0.0.5a: 2021-07-07
- Alpha release of a new version of Djerba, for generating CGI reports only
- For initial testing and evaluation only; *not* intended for production
- Installed and run successfully for the svc.cgiprod user

## v0.0.4: 2021-06-09
- Work-in-progress on features for the old Djerba design.
- To be replaced by a simplified Djerba handling CGI reports only, in release 0.0.5.
### Added
- GCGI-27: Upload config to Elba server
  - Standalone script `upload.py`
  - Upload options added to `djerba_from_command.py`
  - New `uploader` class as parent of `report`
- GCGI-30: Expand MAF processing to populate the following fields:
  - `Gene`
  - `Chromosome`
  - `Protein_Change`
  - `Allele_Fraction_Percentile`
  - `FDA_Approved_Treatment`
  - `OncoKB`
  - `Variant_Reads_And_Total Reads`
  - `TMB_PER_MB`
  - `COSMIC_SIGS`: Placeholder only
- GCGI-67: Input data from SEG files for the FRACTION_GENOME_ALTERED metric
- GCGI-89: Consistency checks on metric inputs
  - Error if a sample/gene attribute has a non-null value in more than one input source
  - Refactoring and simplification of unit tests
  - Reformat JSON files using `json.tool` in Python

## v0.0.3: 2020-11-10
### Added
- GCGI-55: Test Elba JSON output against the schema
- GCGI-62: Add Oncogenic_Binary to Elba config schema
- GCGI-63: Additional fields in Elba config schema

## v0.0.2: 2020-10-28
### Added
- `review_status` field in Elba JSON output
- HTML documentation generated using [pdoc3](https://pdoc3.github.io/pdoc/).
- GCGI-36: Custom annotation in TSV format with the `custom_annotation` class.
- GCGI-45: Script `djerba_from_command.py` to generate Elba JSON from command-line arguments
### Removed
- `genetic_alteration_demo` class
### Changed
- GCGI-39: Update JSON schema, example files and documentation. Much more detail added to Djerba config schema.
- GCGI-54: Updated example JSON output with fields for `MutationClass`, `Fusion` and `Variant_Classification`
- `genetic_alteration` is no longer a subclass of `dual_output_component`
- `validate.py` renamed to `config.py` and includes a new `builder` class

## v0.0.1: 2020-10-08
Initial development release
### Added
- `djerba.py` script to run Djerba functions from the command line
- `djerba` Python package with modules to:
  - Validate Djerba config: `validate.py`
  - Construct genetic alteration output: `genetic_alteration.py`
  - Compute metric values: `metrics.py`
  - Contain sample attributes: `sample.py`
  - Write Elba config: `report.py`
  - Write cBioPortal files: `study.py`, `components.py`
- Tests for new modules, including:
  - Dry-run test of cBioPortal study/sample metadata
  - Live test of mutation output for cBioPortal & Elba, with MAF input
  - Test for dummy version of ShinyReport JSON output
- `setup.py` script for installation
- `prototypes` directory for metric code in development which is not production-ready
- Example JSON config for Elba: [elba_expected_mx.json](./src/test/data/elba_expected_mx.json)<|MERGE_RESOLUTION|>--- conflicted
+++ resolved
@@ -2,17 +2,16 @@
 
 ## Unreleased
 
-<<<<<<< HEAD
  - GCGI-1217: Remove NORMAL_DEPTH variable  
  - GCGI-1194: Research Report PDF Footer says RUO 
-=======
+  
 Improvements for mini-Djerba:
 - GCGI-1265: Automatically fill in report dates (preserving date of original report draft)
 - GCGI-1268: Use report ID for name of JSON output file
 - GCGI-1269: Default to user-friendly minimal error text
 - GCGI-1270: `--version` option in `djerba.py` and mini-Djerba
 - GCGI-1271: Mini-Djerba modes changed to setup/render/update
->>>>>>> 796b44d5
+
 
 ## v1.3.1: 2024-01-19
 
