# CHANGELOG

## Unreleased

### Changed
- `djerba pdf` takes in dir/ and json and makes pdfs from htmls based on report_id in json ()
<<<<<<< HEAD
- target coverage pulled from pinery
- callability and coverage pulled from qc-etl
- automatically make failed report if coverage below target
- move to python 3.10.6
=======
- Proteins for splice sites changed to form p? (c.${POSITION}${MUTATION}) (ex. from "p.X2540_splice" to "p.? (c.458-1G>T)")
>>>>>>> 06d8712c

## v0.4.3: 2023-03-10

### Changed
- Updated to use Python Tools module v17 for Geneticist Review Report

### Fixed
- GCGI-777: Stop `config.ini` validation from logging incorrect warnings
- GCGI-773: New limits to y-axis in CNV plot

## v0.4.2: 2023-03-07

### Fixed
- Add `research_report_template.html` to installation in `setup.py`

## v0.4.1: 2023-03-06

### Added
- GCGI-686: Simple demo of a plugin structure in `prototypes`
- GCGI-388: Versions for softwares and links are configurable

### Fixed
- GCGI-767: FPR check on sample type was too strict

## v0.4.0: 2023-03-01

- Requires update to `djerba_test_data_lfs`

### Added
- Automatically generates research report from template
- merges research and clinical reports
- new merger function
- MSI in clinical report

### Fixed
- Handle cases where expression percentile for a gene is not available

## v0.3.21: 2023-02-21

- Requires update to `djerba_test_data_lfs`

### Added
- GCGI-456: Add mRNA expression
- N1/N2/N3 icons for Oncogenic/Likely Oncogenic/Predicted Oncogenic

### Changed
- GCGI-663: Center OncoKB icons in table column
- GCGI-676: Use OncoKB icons in mutation sections
- GCGI-722: Fix page breaks
- GCGI-723: Extra line breaks in report footer

### Fixed
- GCGI-733: Bugfix for archiving crash on failed reports

## v0.3.20: 2023-01-27

### Added
- GCGI-587: Added CLIA number
- GCGI-652: Added description of Copy State changes in supplementary

### Fixed
- GCGI-698: Handle unknown cytoband without a misleading warning
- GCGI-702: Add apply/update cache options to benchmark script
- GCGI-703: Fix genome reference name in footer
- GCGI-675: Update default config ini parameters
- GCGI-692: Updated the Genomic Summary template

## v0.3.19: 2023-01-13

### Fixed
- Fixes to margins & padding in CSS
- Removed hard-coded path in `test.py`

## v0.3.18: 2023-01-11

- Requires update to `djerba_test_data_lfs`

### GCGI-462: OncoKB annotation cache

- Documented in [oncokb_cache.md](./doc/oncokb_cache.md).
- `--apply-cache` and `--update-cache` options in `djerba.py`
- New script `update_oncokb_cache.py` for convenience/demonstration purposes
- Tests updated to use cached annotations
- Separate test for online OncoKB annotation; reduced input set for greater speed
- Modified tempdir setup in `extract` step; added `--no-cleanup` option to `djerba.py`

### GCGI-677: Update benchmark tests for Vidarr

- Update input glob for compatibility with Vidarr
- Updated test input data in `/.mounts/labs/CGI/gsi/djerba_test/`

## v0.3.17: 2023-01-03

### Changed
- GCGI-400: The config.ini parameter studyid now reflects the name of the study to be displayed in the report's case information section. A new parameter called projectid is used to reflect the project id as used by provenance (ie. to find files).
- GCGI-451: Assay version added to `.ini` settings, and assay name is assembled from assay version and `-w` and `-t` command line flags
- GCGI-612: Pipeline version added to `.ini` settings, and printed in report supplementary

## v0.3.16: 2022-12-21

### Fixed
- GCGI-665 Bugfix; stops OncoKB link generation from crashing on fusions
- Use OncoTree code, not TCGA code, to make OncoKB links
- Clean up `msi.txt` output to remove trailing tab character

## v0.3.15: 2022-12-20

### GCGI-403: CouchDB

#### Added
  - standalone scripts within folder > protoypes/db
  - addfolder.py: upload old reports from cluster
  - design.py & pull.py: query CouchDB and save as CSB and/or JSON
  - process.py: extact n number of gene/mutation from each sample
  - plots.rmd & plots.html: scatter and bar graphs
  - onco.rmd & onco.html: oncoplot from 3 graphs

#### Changed
  - location of JSON archive
  - edited archiver.py and render.py
  - replaced INI field archive_dir with archive_name ("djerba") and archive_url
  - created database.py that uploads to CouchDB via HTTP request
  - update test.py (archive_name is "djerba_test" for .ini's within test folder)

### GCGI-664 Sequenza file extraction bug

#### Fixed
  - Bug in which the `segments.txt` file for the wrong solution was extracted from the ZIP archive
  - `segments.txt` extraction made aware of multiple solutions
  - Renamed variables and added comments for greater clarity

### Other

  - Minor formatting fixes in `genomic_details_template.html` and `json_to_html.py`

## v0.3.14: 2022-12-13

- GCGI-642: minor changes to descriptive text in new format template

### Added
  - function to make percentiles as ordinal ('3' becomes '3rd') and add commas to large numbers (1000 because 1,000)
  - Arial was removed from CSS header because it wasn't necessary (and it was a HUGE chunk of base64); font configuration note added to README
  - oncokb levels are not printed in failed report supplementary
  - verb tense changed from present to past and INDEL changes to in/del
  - MSI description text was removed from supplementary (until MSI is validated)
  - GCGI-640: added MANE-select discription

## v0.3.13: 2022-12-06

- New report template. Now reporting TMB (GCGI-392) as actionable biomarkers. MSI and LOH calculated but not reported.

### Added
  - ammended report template added to prototypes
  - QC report prints as '${requisition}_qc'
  - 'biomarkers_plot' R script for plotting MSI score (and future biomarkers)
  - added 'cnv_plot.R' and 'pga_plot.R' for visualization of CNVs and PGA, respectively, in new report format
  - new R function 'preProcLOH' calculates LOH on the per gene basis from the aratio_segment.txt file
  - new 'centromeres.txt' file in data directory for position of centromeres in CNV plot
  - new 'pgacomp-tcga.txt' file in data directory for distribution of PGA across the TCGA cohort
  - MSI and 'aratio_segment.txt' file preprocessing in 'r_script_wrapper.py'
  - annotation of LOH, MSI-H and TMB-H by Oncokb in 'report_to_json'
  - added colour to oncokb levels using process_oncokb_colours function in 'json_to_html' and corresponding CSS

### Changed
  - Updated TMB plotting script to show TMB-High cutoff
  - 'vaf_plot.R' format adjusted and slimmed
  - Updated  'configure.py' and 'provenance_reader' to find msisensor files and segment.txt files
  - Architecture of report template:
    - integrated and moved all CSS to new 'style.css' file
    - moved definitions and descriptions to subdirectory called 'templates_for_supp'
    - moved footer template to 'supplementary_materials_template.html'
  - body of clinical report changed to a two-cell layout, with title on left and info on right, resulting in changes to several .html/mako file, and new function 'make_sections_into_cells' in 'json_to_html'
  - changed table style in 'json_to_html.py' into two columns per sample information, with corresponding CSS that bolds the sample info title
  - split WGS and WTS assay descriptions into seperate description files, added WTS DNA extraction protocol info, added links to all software in description as well as to hg38
  - changed definitions_1 and definitions_2 to definitions_metrics and definitions_tests which are for sample QC metric descriptions and biomarkers respectively
  - renamed 'genomic_therapies_template.html' to 'therapies_template.html' to avoid confusion with 'genomic_details_template.html'
  - pdf footer prints title left
  - GCGI-396: arial font as base64 in CSS file makes pdf renderable on the cluster
  - GCGI-440, GCGI-593: TCGA replaced by oncotree in URL links
  - GCGI-585: getting rid of div container around entire report made page-breaks controlable
  - GCGI-586: allowing cluster pdf printing locks in page numbering
  - GCGI-587: CLIA added to report header
  - GCGI-588: hg38 patch added to footer

## v0.3.12: 2022-11-23

- Requires update to `djerba_test_data_lfs`

### Added
- GCGI-517 New 'requisition ID' INI parameter; use for report title

### Fixed
- GCGI-423 Include `-q` option for MAF annotation script
- GCGI-608 Do not write 'technical notes' text box unless it has non-null content


## v0.3.11: 2022-11-01

### Changed
- GCGI-516 Change default file provenance report path to Vidarr
- Updated to use Python Tools module v16 for Geneticist Review Report

## v0.3.10: 2022-10-25

### Added
- GCGI-422 Add a 'technical notes' section to the report; includes update to djerba_test_data_lfs

### Changed
- GCGI-506 Increase test speed by using custom file provenance throughout

### Fixed
- GCGI-509 Correctly find MAF file in provenance

## v0.3.9: 2022-10-12

### Changed
- GCGI-384 Fixed CNV vs Small mutation mismatch

## v0.3.8: 2022-10-12

### Changed
- GCGI-495 Support for Vidarr workflow names
- Updated to use Python Tools module v15 for Geneticist Review Report

## v0.3.7: 2022-09-29

### Changed

- GCGI-496 Expand list of permitted variant types in MAF
- Updated README and added a diagram of Djerba structure

### Fixed
- GCGI-494 Fix input column header in `vaf_plot.R`
- GCGI-496 Fix FILTER column evaluation for MAF
- Fixed typo in `test_env.sh`

## v0.3.6: 2022-09-22

### Changed
- GCGI-461: Refactor OncoKB annotation into a separate class
- GCGI-479: Update to use oncokb-annotator version 3.3.1

### Fixed

- GCGI-480: Bugfix for `djerba.py` crash in `extract` mode
- Fixes to `test_env.sh` script

## v0.3.5: 2022-08-30

### Fixed

- GCGI-449: Fix for `delly` regex in provenance reader

## v0.3.4: 2022-08-18

### Added

- GCGI-414: Support for multiple requisitions from one donor

### Changed

- GCGI-430: Update Mutect2 version to GATK 4.2.6.1
- Move Djerba version text into assay description section

### Fixed

- GCGI-442: Remove delly results from JSON and HTML

## v0.3.3: 2022-07-25

### Changed

- GCGI-200: Record Djerba software version in report footer and log
- GCGI-390: Change plot output from JPEG to SVG
- GCGI-404: Restructure test data; update `test_env.sh`; move GSICAPBENCH tests to separate file
- Updated to use Python Tools module v12 for Geneticist Review Report

### Fixed

- GCGI-387: Enforce decimal places in output for purity, ploidy, coverage, callability
- GCGI-399: Rename "Genome Altered (%)" to "Percent Genome Altered"
- GCGI-406: Do not compare supplementary data in benchmark script
- GCGI-416: Do not allow 'None' in default tumour/normal IDs
- GCGI-417: Add missing gene names in allCuratedGenes.tsv

## v0.3.2: 2022-06-21

### Fixed

- GCGI-398: Sort variant tables by cytoband
- GCGI-401: Remove obsolete script check
- GCGI-402: Check for Mavis inputs

## v0.3.1: 2022-06-17

### Added
- GCGI-380: Add convenience scripts to update/view JSON

### Fixed
- GCGI-379: Mavis job ID fix; remove `wait_for_mavis.py`; decode stdout/stderr from subprocesses
- GCGI-381: Permissions on executable scripts
- GCGI-382: Fix handling of unknown TCGA codes
- GCGI-386: Display VAF as percentage, not decimal
- GCGI-391: Add "Inconclusive" to list of known OncoKB levels

## v0.3.0: 2022-06-08

### Added
- Introduces a main JSON document, with all information needed to generate a report
- GCGI-197 Assay title in QC table
- GCGI-270 Italicize gene names in Supplementary Gene Information
- GCGI-291 Replace Rmarkdown with Mako template
- GCGI-292 Run in wgs-only and failed modes without Mavis input
- GCGI-326 Standardize report filenames
- GCGI-328 Automated generation of benchmark reports
- GCGI-353 Support markdown in genomic summary
- GCGI-367 New `ASSAY_NAME` parameter in INI
- Default HTML names and PDF names conform to convention
- `subprocess_runner` class to run commands and log the results

### Fixed
- GCGI-268 Make clinical and QC report filenames consistent
- GCGI-312 Correctly populate Study and Oncotree in the report
- GCGI-359 Update VEP version in footers
- GCGI-365 Improved page breaks in PDF
- GCGI-374 Report purity as a percentage
- GCGI-375 Filter small mutations & indels by variant classification

## v0.2.9: 2022-05-16

### Fixed
- GCGI-368: Apply colour update to WGS-only TMB plot

## v0.2.8: 2022-05-09

### Changed
- GCGI-359 Update VEP version number in report footers

## v0.2.7: 2022-05-03

### Fixed
- GCGI-354 Update MAF filter to retain `clustered_events;common_variant`

## v0.2.6: 2022-04-28

### Fixed
- GCGI-352 Correctly process new MAF column indices
- GCGI-353 Fix purity/ploidy message

## v0.2.5: 2022-03-28

### Fixed
- GCGI-333 Bugfix for cancer type description

## v0.2.4: 2022-03-23

### Fixed
- GCGI-331 Standardize on --study for script options
- GCGI-332 Remove read threshold filter from Mavis

## v0.2.3: 2022-03-18

### Fixed
- GCGI-323 Correctly handle missing `geo_tube_id` value

## v0.2.2: 2022-03-09

### Changed
- GCGI-311 Reformat the genomic landscape table
- GCGI-312 Better placeholder text for Study ID and Oncotree Code

## v0.2.1: 2022-02-24

### Fixed
- GCGI-294 Correct handling of --failed option for all script modes

## v0.2.0: 2022-02-22

### Added
- GCGI-250 Add --wgs-only option for HTML reports
- GCGI-269 Script `list_inputs.py` to list report input paths
- GCGI-201 Documentation for OncoKB file updates

### Changed
- GCGI-265 Omit processing of unnecessary inputs for failed reports
- GCGI-266 Update failed report markdown to incorporate recent changes from CGI-Tools
- GCGI-271 Failed report formatting change
- GCGI-272 Update target coverage explanation in footers
- Update color handling for plotting in Rmarkdown
- Updated to use Python Tools module v12 for Geneticist Review Report

### Fixed
- GCGI-289 Fix for fallback ID creation

## v0.1.0: 2022-01-28

No code changes from v0.0.17; version incremented for first production release

## v0.0.17: 2022-01-26

### Added
- GCGI-264 Add --legacy option to run CGI-Tools legacy Mavis

### Fixed
- GCGI-262 Additional fixes for Mavis inputs
- Add req_approved_date to config.ini template

## v0.0.16: 2022-01-21

### Fixed
- GCGI-262 Fix for Mavis inputs

## v0.0.15: 2022-01-18

### Fixed
- GCGI-257 Fix for Rmarkdown error

## v0.0.14: 2022-01-14

### Added
- GCGI-256 Correctly process samples with empty fusion data after filtering

### Fixed
- GCGI-255 Fix in release v0.0.13 was incorrect; rectified in this release

## v0.0.13: 2022-01-12

### Fixed
- GCGI-255 Correct index for gene ID in GEP input

## v0.0.12: 2021-12-14

## Changed
- GCGI-241 Remove the concept of an analysis unit; enables Djerba to work with V2 aliases in MISO
- GCGI-247 Update the QC report shell script and improve dependency handling

### Fixed
- GCGI-244 Launch Mavis with hg38 instead of hg19

## v0.0.11: 2021-11-11

### Fixed
- GCGI-234 Add delly and arriba inputs to Mavis launch script

## v0.0.10: 2021-10-25

### Added
- GCGI-231 New INI field for requisition approved date

## v0.0.9: 2021-10-22

### Added
- GCGI-229 Add external dataset plotting function

### Fixed
- GCGI-224 HTML template improvements
- Copy Rmarkdown script and associated files into tempdir, to allow writing to script directory
- Remove unnecessary import from test

## v0.0.8: 2021-10-21

### Added
- GCGI-230: Add the QC report shell script

### Changed
- GCGI-226: Use double colon :: as fusion gene separator

## v0.0.8b: 2021-10-07

- Bugfix for paths in setup.py

## v0.0.8a: 2021-10-07

- Pre-release to check an HTML rendering bug
- Fixes GCGI-221

## v0.0.7: 2021-09-30

- Implements extra features required to fully replace CGI-Tools
- Release for validation of SOP update

### Added
- `html2pdf.py` convenience script
- GCGI-186: Setup mode in main script
- GCGI-187: Fail and target-coverage options for HTML generation
- GCGI-189: Script option to locate Sequenza results in file provenance
- GCGI-190: Script to manually run Mavis
- GCGI-191: Record Sequenza reviewer names
- GCGI-192: Add logR cutoff calculation
- GCGI-194: Automatically archive INI files
- GCGI-216: Replace CGI_PLACEHOLDER in report footer

### Fixed
- GCGI-193: Sequenza configuration/metadata fixes
- GCGI-205: Fix for Sequenza reader on alternate solutions
- GCGI-212: Refactor PDF command line arguments

### Changed
- GCGI-215: Rename basedir variable
- GCGI-217: Add a --pdf option to HTML mode

## v0.0.6: 2021-08-19

- Patch release for a misnamed variable in main.py.

## v0.0.5: 2021-08-17

- Release for final testing and validation before going into production
- Improved logging and testing
- Additional features to enable Djerba to replace CGI-Tools

### Added
- GCGI-173: Logging for Djerba
- GCGI-174: Report min/max purity in gamma selector
- GCGI-175: INI documentation and validation
- GCGI-176: Prototype JSON summary output
- GCGI-177: Clean up and document Djerba test data; make tests portable
- GCGI-178: Automatically discover tumour/normal/patient ID and OncoTree data
- GCGI-180: PDF generation with wkhtmltopdf
- GCGI-182: Generate the "analysis unit" string for the final PDF report
- GCGI-184: Miscellaneous small fixes

## v0.0.5a: 2021-07-07
- Alpha release of a new version of Djerba, for generating CGI reports only
- For initial testing and evaluation only; *not* intended for production
- Installed and run successfully for the svc.cgiprod user

## v0.0.4: 2021-06-09
- Work-in-progress on features for the old Djerba design.
- To be replaced by a simplified Djerba handling CGI reports only, in release 0.0.5.
### Added
- GCGI-27: Upload config to Elba server
  - Standalone script `upload.py`
  - Upload options added to `djerba_from_command.py`
  - New `uploader` class as parent of `report`
- GCGI-30: Expand MAF processing to populate the following fields:
  - `Gene`
  - `Chromosome`
  - `Protein_Change`
  - `Allele_Fraction_Percentile`
  - `FDA_Approved_Treatment`
  - `OncoKB`
  - `Variant_Reads_And_Total Reads`
  - `TMB_PER_MB`
  - `COSMIC_SIGS`: Placeholder only
- GCGI-67: Input data from SEG files for the FRACTION_GENOME_ALTERED metric
- GCGI-89: Consistency checks on metric inputs
  - Error if a sample/gene attribute has a non-null value in more than one input source
  - Refactoring and simplification of unit tests
  - Reformat JSON files using `json.tool` in Python

## v0.0.3: 2020-11-10
### Added
- GCGI-55: Test Elba JSON output against the schema
- GCGI-62: Add Oncogenic_Binary to Elba config schema
- GCGI-63: Additional fields in Elba config schema

## v0.0.2: 2020-10-28
### Added
- `review_status` field in Elba JSON output
- HTML documentation generated using [pdoc3](https://pdoc3.github.io/pdoc/).
- GCGI-36: Custom annotation in TSV format with the `custom_annotation` class.
- GCGI-45: Script `djerba_from_command.py` to generate Elba JSON from command-line arguments
### Removed
- `genetic_alteration_demo` class
### Changed
- GCGI-39: Update JSON schema, example files and documentation. Much more detail added to Djerba config schema.
- GCGI-54: Updated example JSON output with fields for `MutationClass`, `Fusion` and `Variant_Classification`
- `genetic_alteration` is no longer a subclass of `dual_output_component`
- `validate.py` renamed to `config.py` and includes a new `builder` class

## v0.0.1: 2020-10-08
Initial development release
### Added
- `djerba.py` script to run Djerba functions from the command line
- `djerba` Python package with modules to:
  - Validate Djerba config: `validate.py`
  - Construct genetic alteration output: `genetic_alteration.py`
  - Compute metric values: `metrics.py`
  - Contain sample attributes: `sample.py`
  - Write Elba config: `report.py`
  - Write cBioPortal files: `study.py`, `components.py`
- Tests for new modules, including:
  - Dry-run test of cBioPortal study/sample metadata
  - Live test of mutation output for cBioPortal & Elba, with MAF input
  - Test for dummy version of ShinyReport JSON output
- `setup.py` script for installation
- `prototypes` directory for metric code in development which is not production-ready
- Example JSON config for Elba: [elba_expected_mx.json](./src/test/data/elba_expected_mx.json)<|MERGE_RESOLUTION|>--- conflicted
+++ resolved
@@ -4,14 +4,11 @@
 
 ### Changed
 - `djerba pdf` takes in dir/ and json and makes pdfs from htmls based on report_id in json ()
-<<<<<<< HEAD
+- Proteins for splice sites changed to form p? (c.${POSITION}${MUTATION}) (ex. from "p.X2540_splice" to "p.? (c.458-1G>T)")
 - target coverage pulled from pinery
 - callability and coverage pulled from qc-etl
 - automatically make failed report if coverage below target
 - move to python 3.10.6
-=======
-- Proteins for splice sites changed to form p? (c.${POSITION}${MUTATION}) (ex. from "p.X2540_splice" to "p.? (c.458-1G>T)")
->>>>>>> 06d8712c
 
 ## v0.4.3: 2023-03-10
 
