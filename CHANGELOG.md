--- conflicted
+++ resolved
@@ -1,16 +1,12 @@
 # CHANGELOG
 
-<<<<<<< HEAD
 ## Unreleased 
 
 - GCGI-611: fix fusion frameshift hardcode
 - GCGI-443: merge duplicate fusion rows
 - fixed bug removing oncogenic fusions
-=======
-## Unreleased
-
- - GCGI-1217: Remove NORMAL_DEPTH variable  
- - GCGI-1194: Research Report PDF Footer says RUO 
+- GCGI-1217: Remove NORMAL_DEPTH variable  
+- GCGI-1194: Research Report PDF Footer says RUO 
   
 Improvements for mini-Djerba:
 - GCGI-1265: Automatically fill in report dates (preserving date of original report draft)
@@ -18,8 +14,6 @@
 - GCGI-1269: Default to user-friendly minimal error text
 - GCGI-1270: `--version` option in `djerba.py` and mini-Djerba
 - GCGI-1271: Mini-Djerba modes changed to setup/render/update
-
->>>>>>> 0be004a7
 
 ## v1.3.1: 2024-01-19
 
