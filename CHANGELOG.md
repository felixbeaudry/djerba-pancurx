--- conflicted
+++ resolved
@@ -2,23 +2,18 @@
 
 ## Unreleased
 
-<<<<<<< HEAD
 ### Added
 - new parameter called cbio_study_id from shesmu for whizbam links
 
-### Changed
-- removed callability and coverage from config template
-- cleaned `configure.py` `discover_primary` function to increase readibility and efficiency
-=======
 ### Changed
 - Moved qc-etl and pinery metric pulls to `discover_secondary` so that `tumour_id` is set first
 - Removed callability and coverage from `config_template.ini`
+- Warning message about MSI LLOD in report when purity less than 50%
 
 ### Fixed
 - Raise an error in INI config validation if any parameters are set to an empty string
 - Removed unloading of djerba module in `qc_report` because both now use same python version
 - More specific error messages when qc-etl and pinery pulls fail
->>>>>>> 9bc08afd
 
 ## v0.4.5: 2023-03-24
 
