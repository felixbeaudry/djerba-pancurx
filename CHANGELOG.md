# CHANGELOG

## UNRELEASED
<<<<<<< HEAD
- GCGI-1233: allowed support for purity and ploidy to be "NA", changed failed report template text 
=======

- Fixed unit tests for various plugins
>>>>>>> c50f0e26

## v1.1.1: 2023-12-13

- Fixed template text for failed plugin
- Added plugins missing from `setup.py`
- GCGI-1229: Fixed missing OncoKB definitions

## v1.1.0: 2023-12-08

- Removed `prototype` directory, which is now in the [djerba_prototypes](https://github.com/oicr-gsi/djerba_prototypes) repo
- Added RUO-report functionality
- Added HRD plugin to RUO report
- Split pWGS-sample plugin into three plugins
- Created CAPTIV-8 plugin
- Added Djerba core version to JSON output
- Updated and fixed unit tests which were omitted for release 1.0.0
- Updated benchmarking functions which were omitted for release 1.0.0

## v1.0.3: 2023-11-28

- Allow tumour ID to be specified in the sample plugin
- GCGI-1191: fixed MSI suffix from .filter.deduped.realigned.recalibrated.msi.booted to .recalibrated.msi.booted

## v1.0.2: 2023-11-20

- GCGI-1172: TCGA code throws error when lower-case
- GCGI-1174: Add `[genomic_landscape]` to setup mode
- GCGI-1175: Pipeline version in supplementary
- GCGI-1177: Fix execution order of expression helper
- GCGI-1182: Fix Whizbam links. New INI parameter `whizbam_project` in `snv_indel`.
- GCGI-1183: Update Gene Information file

## v1.0.1: 2023-11-14

- GCGI-612: Remove hardcoded cfDNA in TAR plugin; add `sample_type` parameter
- GCGI-1166: Fix for new workflow names
- GCGI-1167: Fix for unknown cytoband names

## v1.0.0: 2023-11-03

- First production release of new plugin-based Djerba
- Other than version number, code is identical to `v1.0.0-dev0.0.23`

## v1.0.0-dev0.0.23: 2023-11-03

### GCGI-1125
- Update core tests

## v1.0.0-dev0.0.22: 2023-11-03

### GCGI-1155
- Do not auto-generate the date in PDF page footer; use yyyy/mm/dd placeholder instead

### GCGI-1154
- Ensure therapies for the same gene with different OncoKB levels are distinct

## v1.0.0-dev0.0.21: 2023-11-01

### GCGI-1153
- Fix syntax errors in assay selection for setup

## v1.0.0-dev0.0.20: 2023-11-01

### GCGI-1147
- Generate URL after updating BRAF protein name

### GCGI-1128
- SNV filtering bugfix

### Other
- Update README
- Additional options in setup
- Priority fix for failed report plugin
- Date in report sign-off
- Add OncoKB links for actionable CNVs

## v1.0.0-dev0.0.19: 2023-10-31

### GCGI-1146
- OncoKB links for CNVs in therapy tables

### GCGI-1145
- Automatically fill in current date in report author line of sign-offs

### GCGI-1144
- Exclude mutations rated below Likely Oncogenic (including Inconclusive) from CNV gene info

### GCGI-1128
- Exclude 5'Flank mutations (other than TERT) when filtering MAF

## v1.0.0-dev0.0.18: 2023-10-30

### GCGI-1143
- Removed extra break-end in 'Definitions', before 'Expression Percentile'
- Removed 'genes tested' from disclaimer
- Changed report ID to be tumour ID + version only

### GCGI-1142
- Removed any building of gene info from genomic landscape plugin

### GCGI-1129
- Only report fusion genes if rated Likely Oncogenic or higher

### GCGI-1130
- Fix order of columns in snv/indel table

## v1.0.0-dev0.0.17: 2023-10-30

### GCGI-1132: Provenance helper fixes
- Add discovered INI parameters for tumour ID and normal ID
- Ensure `sample_info.json` is consistent with manual INI configuration
- Handle missing `input_params.json` without crashing
- Do not rewrite provenance subset at config step, if file is already present

## v1.0.0-dev0.0.16: 2023-10-27
- Add genomic landscape plugin to `setup.py`

## v1.0.0-dev0.0.15: 2023-10-26

### GCGI-1127: Genomic Landscape AttributeError
- Fixed AttibuteError in genomic landscape plugin

## v1.0.0-dev0.0.14: 2023-10-26
- Fix for missing `__init__.py`

## v1.0.0-dev0.0.13: 2023-10-26

### GCGI-1118, GCGI-1120
- Delete obsolete code
- Temporarily disable `benchmark.py` script

### GCGI-1124
- Enable `setup` mode in `djerba.py` to generate an INI file
- Fixed config omissions in fusion plugin and expression helper
- Move `update_wrapper_if_null` method to `configurable` class

### GCGI-1116
- Make a new `djerba.util.directory_finder` class
- Use it to replace various ad hoc methods for finding directories from environment vars

### GCGI-1122
- Output placeholder values

### GCGI-1123: Gene information threshold
- Correct reporting threshold for gene information merger in the CNV and SNV/indel plugins

### GCGI-836: Enable archiving
- Enable archiving to CouchDB
- Simplify previous archiving code; get rid of `archiver.py` and just use `database.py`
- Fixes to POST operation to update existing documents; now confirmed as working

### GCGI-1113: System integration
- Minor bugfixes to allow successful generation of integrated report
- Split supplementary plugin into `body` and (extremely simple) `header` plugins
- New `supplement.header` plugin allows exact control of header location
- Update default priorities for correct rendering order in WGTS report
- Warn if default author name is in use; OK for testing, not allowed in production
- Automatically discover sequenza path, oncotree code, tumour id in `cnv` plugin
- Further simplification of INI parameters for `cnv` and `snv_indel` plugins
- Check purity is consistent between `input_params_helper` and `cnv` plugin
- Validation checks on `input_params_helper` config values

## v1.0.0-dev0.0.12: 2023-10-19

### GCGI-1114: Fix for tar plugin install
- Add `djerba.plugins.tar.snv_indel.snv_indel_tools` to `setup.py`

### GCGI-1108: Remove djerba.render dependencies
- Remove dependencies on obsolete files
- Concludes work started in GCGI-1070
- Corrects path to `gencode_v33_hg38_genes.bed`

### GCGI-1070: Delete obsolete files
- Delete obsolete files from Djerba classic
- Temporary reprieve for files in `render` still in use by plugins

### GCGI-1091: Record extraction time in core JSON
- Record the extraction time in UTC for later reference

### Fixed
- Fix logging bug for check on author name

## v1.0.0-dev0.0.11: 2023-10-17

### GCGI-1106: Update setup
- Update `setup.py` to correctly install data files
- Installation must include core, plugins, helpers, mergers
- Also updated dependencies in `setup.py`
- GCGI-993 will handle this in a decentralized way, but is out of scope for v1.0.0

### GCGI-1083: SNV and CNV updates
- Rework the draft SNV/indel plugin to make it production ready

## v1.0.0-dev0.0.10: 2023-10-17

### GCGI-1105: Add initializer to directories
- Added __init__.py files to directories where it was missing

## v1.0.0-dev0.0.9: 2023-10-16

### GCGI-1083: SNV and CNV updates
- Rework the draft CNV plugin to make it production ready

### GCGI-1077: Merger JSON factories
- Add factory classes to generate correct JSON for mergers; use in the fusion plugin

### GCGI-1076: Gene information merger update
- Add a Mako template to render correctly formatted HTML

### GCGI-819: Fusions plugin
- Plugin to generate 'Structural Variants and Fusions' section of report

### GCGI-1075: Provenance helper update
- Write a `path_info.json` file to the workspace
- Contains commonly used paths for use by other plugins/helpers

### GCGI-1071: Expression helper
- Helper class to compute gene expression levels from RSEM results

### GCGI-1035: Treatment options merger
- Generate the "Treatment Options" section of the report
- Include both "FDA Approved" and "Investigational Therapies"

## v0.4.17: 2023-09-18

- Replaced splice site annotation with `Truncating Mutations` in OncoKB links for splice site mutations

## v0.4.16: 2023-09-12

- GCGI-1042: Changes to verb tense in genomic summary templated text
- GCGI-1032: Reference cohort name is uppercase and adds TCGA when it is TCGA

## v0.4.15: 2023-09-06

- GCGI-1063: Redact TMB genomic biomarker plot from benchmark comparison

## v0.4.14: 2023-08-17

- GCGI-1030: Fix glob pattern for Sequenza results in benchmarking

## v1.0.0-dev0.0.8: 2023-08-11

### GCGI-963: Case overview plugin
- Renamed the patient info plugin
- Brought up to date with new display format from master
- Now supports WGTS, WGS, and TAR

### GCGI-1016: Default working directory
- Make `--work-dir` optional in `djerba.py` script; defaults to the output dir

### Other
- In clinical report footer, added "Report Sign-Offs" heading and removed auto-generation of the date
- Added `summary` plugin to generate the genomic summary text
- Added `supplement` plugin to generate supplementary info (definitions, software versions, etc.)

## v1.0.0-dev0.0.7: 2023-08-02

### GCGI-963: Patient info plugin
- Simple plugin to generate the Clinical Research Report header and Case Overview section

### GCGI-982: Provenance helper update
- Update to complement changes to core functionality
- Writes subset of provenance and `sample_info.json` at both configure and extract


## v0.4.13: 2023-07-31

### Changed
- GCGI-989: Made adjustments to biomarker plots
- GCGI-1011: Update to find new sequenza file path

### Added
- example .pdf and .ini of WGTS report in `examples/`

## v0.4.12: 2023-07-19

### Changed
- GCGI-956: The TMB plot has been moved to a linear format and the PGA plot has been removed

### Added
- GCGI-957: The number of candidate SNVs for the pWGS assay are listed in Genomic Landscape section

## v0.4.11: 2023-06-27

### Changed
- GCGI-864: removed annotation of 5'UTR, 3'UTR, and 3'Flank. 5'Flank only annotated if TERT
- Sample QC results moved to below summary
- Split some `Case Overview` section into a new `Patient and Physician` section
- Removed tracking of patient's genetic sex
- GCGI-943: Overrode HGVSp for BRAF V640E to be represented as V600E
- GCGI-942: Changed expected maf file extension from '.filter.deduped.realigned.recalibrated.mutect2.filtered.maf.gz' to '.mutect2.filtered.maf.gz'

## v0.4.10: 2023-06-06

### Changed
- ACD -> ACDx
- Added "-" between date and report name in footer
- GCGI-806: Modify `benchmark.py` interface; remove `--compare-all` option; add `--delta` argument for permitted difference in expression levels

### Fixed
- GCGI-870: Fix for biomarker annotation cache; required for benchmark cron

## v0.4.13: 2023-07-31

### Changed
- GCGI-989: Made adjustments to biomarker plots
- GCGI-1011: Update to find new sequenza file path

### Added
- example .pdf and .ini of WGTS report in `examples/`

## v1.0.0-dev0.0.6: 2023-07-20

### GCGI-967: Overhaul core functionality
- Define core INI parameters and implement in `core_configurer`
- Get rid of placeholder data at the core extract step
- Add PDF rendering to the core
- Introduce `document_config.json` with settings to render HTML
- Render multiple HTML/PDF documents, identified by attributes (clinical, research, etc)
- Add a `mako_renderer` utility class with tests

### GCGI-950: Attributes
- Represent attributes as a comma-separated list, instead of individual parameters
- Add a method to check all attributes are known
- Define a list of known attributes in `configurable` class; may override in subclasses

### GCGI-951: Dependencies
- Explicitly represent plugin dependencies with INI parameters
- Params `depends_configure` and `depends_extract` expect a comma-separated list of component names, which will be checked at runtime
- Do not define a dependency param at the render step; JSON output from each plugin is expected to be self-contained, so all dependencies should be resolved at the extract step.

### GCGI-955: `specify_params`
- Each plugin must have a `specify_params` method to define required and optional INI parameters
- Using an INI parameter not defined in `specify_params` will cause an error
- Refactor INI and priority handling to enable `specify_params`

### Other
- Strict substitution for environment variable templates; consistent with HOWTO on wiki

## v0.4.12: 2023-07-19

### Changed
- GCGI-956: The TMB plot has been moved to a linear format and the PGA plot has been removed

### Added
- GCGI-957: The number of candidate SNVs for the pWGS assay are listed in Genomic Landscape section

## v1.0.0-dev0.0.5: 2023-07-04

### GCGI-946: Versioning for plugins
- All plugins must output a "version" string in the JSON
- Updated `plugin_schema.json`, demo plugins, and tests

### GCGI-875: Simplify configurable interface
- Initialize components with a single `**kwargs` variable, for ease of calling superclass
- New `config_wrapper` class, with methods to read/edit the INI
- Reorganize core config classes into a single `configure.py` file

## v0.4.11: 2023-06-27

### Changed
- GCGI-864: removed annotation of 5'UTR, 3'UTR, and 3'Flank. 5'Flank only annotated if TERT
- Sample QC results moved to below summary
- Split some `Case Overview` section into a new `Patient and Physician` section
- Removed tracking of patient's genetic sex
- GCGI-943: Overrode HGVSp for BRAF V640E to be represented as V600E
- GCGI-942: Changed expected maf file extension from '.filter.deduped.realigned.recalibrated.mutect2.filtered.maf.gz' to '.mutect2.filtered.maf.gz'

## v0.4.10: 2023-06-06

### Changed
- ACD -> ACDx
- Added "-" between date and report name in footer
- GCGI-806: Modify `benchmark.py` interface; remove `--compare-all` option; add `--delta` argument for permitted difference in expression levels

### Fixed
- GCGI-870: Fix for biomarker annotation cache; required for benchmark cron

## v0.4.9: 2023-05-15

### Changed
- GCGI-883: Added date to footer of pdf, as in ISO requirement
- GCGI-865: replaced MSI LLOD text
- GCGI-885: Changed "Small regions (&#60;3 Mb) with large copy number gains" to "Regions with large copy number gains (&#8805; 6 CN)"
### Fixed
- GCGI-885: Fixed splice site reporting

## v0.4.8: 2023-04-25

### Changed
- updated version of Arriba from 1.2.0 to 2.4.0
- updated version of STAR from 2.7.3a to 2.7.10b
- updated pipeline version to 3.0

### Fixed
- GCGI-862: fixed fusion oncokb levels (changed to symbols)
- GCGI-853: fixed and cleaned annotation of genomic biomarkers
- GCGI-852: Correct file metatype for Mavis summary files

## v1.0.0-dev0.0.4: 2023-05-04

### GCGI-850: Priority order for components
- Control the order of configure/extract/render steps for all components
- A "component" is shorthand for a plugin, helper, or merger
- Introduce _priority_; steps are run from lowest to highest priority number
- Priority allows us to manage dependencies between components
- At configure (but not extract or render), the core has a priority which can be modified
- Parameters in INI and JSON for configure/render/extract priority

### Change to API

Configure and extract methods for a component take the entire ConfigParser object, not a section. This allows access to the config parameters of other components; as well as methods of ConfigParser, such as `set` and `getint`. While a component can _read_ any INI section during the configure step, it can only _write_ to its own named section of the INI.

### GCGI-837: Toolbox for configuration in `configurable.py`

Methods inherited by all components:
- Required/default parameters and parameter validation
- Get special directory paths from environment variables
- Handle component priorities
- Get/set/query INI params (other than priority levels)

## v1.0.0-dev0.0.3: 2023-04-19

- Bugfix for generating default JSON path in `core/main.py`

## v1.0.0-dev0.0.2: 2023-04-19

- GCGI-826: Update the main `djerba.py` script to run core/plugins, with tests. New `report` mode replaces `all` and `draft`. Supported modes: `configure`, `extract`, `html`, `report`. Other modes are TODO.
- GCGI-827: Workspace class with tests. Represents a shared directory to read/write files, similar to the "report" directory in classic Djerba.
- GCGI-838: Introducing "helper" modules, with an example which copies a subset of file provenance to the workspace.
- GCGI-839: Methods to read/write core config in the workspace, so it can be used by plugins

## v0.4.7: 2023-04-13

### Added
- GCGI-823: New script `src/test/run_gsicapbench.sh` to generate and compare benchmark reports before a release

### Fixed
- GCGI-810: Do not exit prematurely when finding benchmark inputs

## v1.0.0-dev0.0.1: 2023-04-11

- Pre-release for development of v1.1.0
- This will be the first of several pre-releases to track core/plugin development
- Git branch for pre-releases will be `GCGI-806_v1.0.0-dev`, not `master` GCGI-806_v1.0.0-dev

### Added

- Working prototypes of core/plugin functionality and testing

## v0.4.6: 2023-04-06

- With this release, we start a _feature freeze_ on the current Djerba application
- Urgent bugfixes only, to allow us to focus on implementing Djerba v1.0.0

### Added
- new parameter called `cbio_study_id` from shesmu for whizbam links

### Changed
- Moved qc-etl and pinery metric pulls to `discover_secondary` so that `tumour_id` is set first
- Check for manually configured parameters before querying qc-etl or Pinery
- Removed callability and coverage from `config_template.ini`
- Warning message about MSI LLOD in report when purity less than 50%

### Fixed
- Raise an error in INI config validation if any parameters are set to an empty string
- Removed unloading of djerba module in `qc_report` because both now use same python version
- More specific error messages when qc-etl and pinery pulls fail

## v0.4.5: 2023-03-24

### Fixed
- Add dependencies to `setup.py`, to resolve build error in Modulator

## v0.4.4: 2023-03-22

### Changed
- `djerba pdf` takes in dir/ and json and makes pdfs from htmls based on report_id in json ()
- Proteins for splice sites changed to form p? (c.${POSITION}${MUTATION}) (ex. from "p.X2540_splice" to "p.? (c.458-1G>T)")
- Updated to support mavis data given as .tab input (still supports .zip input)
- Updated to prevent error when mavis .tab file is empty or only contains a header
- target coverage pulled from pinery
- callability and coverage pulled from qc-etl
- automatically make failed report if coverage below target
- add `jsonschema` dependency in `setup.py`; not yet needed for production, but will be for plugin development
- move to python 3.10.6

## v0.4.3: 2023-03-10

### Changed
- Updated to use Python Tools module v17 for Geneticist Review Report

### Fixed
- GCGI-777: Stop `config.ini` validation from logging incorrect warnings
- GCGI-773: New limits to y-axis in CNV plot

## v0.4.2: 2023-03-07

### Fixed
- Add `research_report_template.html` to installation in `setup.py`

## v0.4.1: 2023-03-06

### Added
- GCGI-686: Simple demo of a plugin structure in `prototypes`
- GCGI-388: Versions for softwares and links are configurable

### Fixed
- GCGI-767: FPR check on sample type was too strict

## v0.4.0: 2023-03-01

- Requires update to `djerba_test_data_lfs`

### Added
- Automatically generates research report from template
- merges research and clinical reports
- new merger function
- MSI in clinical report

### Fixed
- Handle cases where expression percentile for a gene is not available

## v0.3.21: 2023-02-21

- Requires update to `djerba_test_data_lfs`

### Added
- GCGI-456: Add mRNA expression
- N1/N2/N3 icons for Oncogenic/Likely Oncogenic/Predicted Oncogenic

### Changed
- GCGI-663: Center OncoKB icons in table column
- GCGI-676: Use OncoKB icons in mutation sections
- GCGI-722: Fix page breaks
- GCGI-723: Extra line breaks in report footer

### Fixed
- GCGI-733: Bugfix for archiving crash on failed reports

## v0.3.20: 2023-01-27

### Added
- GCGI-587: Added CLIA number
- GCGI-652: Added description of Copy State changes in supplementary

### Fixed
- GCGI-698: Handle unknown cytoband without a misleading warning
- GCGI-702: Add apply/update cache options to benchmark script
- GCGI-703: Fix genome reference name in footer
- GCGI-675: Update default config ini parameters
- GCGI-692: Updated the Genomic Summary template

## v0.3.19: 2023-01-13

### Fixed
- Fixes to margins & padding in CSS
- Removed hard-coded path in `test.py`

## v0.3.18: 2023-01-11

- Requires update to `djerba_test_data_lfs`

### GCGI-462: OncoKB annotation cache

- Documented in [oncokb_cache.md](./doc/oncokb_cache.md).
- `--apply-cache` and `--update-cache` options in `djerba.py`
- New script `update_oncokb_cache.py` for convenience/demonstration purposes
- Tests updated to use cached annotations
- Separate test for online OncoKB annotation; reduced input set for greater speed
- Modified tempdir setup in `extract` step; added `--no-cleanup` option to `djerba.py`

### GCGI-677: Update benchmark tests for Vidarr

- Update input glob for compatibility with Vidarr
- Updated test input data in `/.mounts/labs/CGI/gsi/djerba_test/`

## v0.3.17: 2023-01-03

### Changed
- GCGI-400: The config.ini parameter studyid now reflects the name of the study to be displayed in the report's case information section. A new parameter called projectid is used to reflect the project id as used by provenance (ie. to find files).
- GCGI-451: Assay version added to `.ini` settings, and assay name is assembled from assay version and `-w` and `-t` command line flags
- GCGI-612: Pipeline version added to `.ini` settings, and printed in report supplementary

## v0.3.16: 2022-12-21

### Fixed
- GCGI-665 Bugfix; stops OncoKB link generation from crashing on fusions
- Use OncoTree code, not TCGA code, to make OncoKB links
- Clean up `msi.txt` output to remove trailing tab character

## v0.3.15: 2022-12-20

### GCGI-403: CouchDB

#### Added
  - standalone scripts within folder > protoypes/db
  - addfolder.py: upload old reports from cluster
  - design.py & pull.py: query CouchDB and save as CSB and/or JSON
  - process.py: extact n number of gene/mutation from each sample
  - plots.rmd & plots.html: scatter and bar graphs
  - onco.rmd & onco.html: oncoplot from 3 graphs

#### Changed
  - location of JSON archive
  - edited archiver.py and render.py
  - replaced INI field archive_dir with archive_name ("djerba") and archive_url
  - created database.py that uploads to CouchDB via HTTP request
  - update test.py (archive_name is "djerba_test" for .ini's within test folder)

### GCGI-664 Sequenza file extraction bug

#### Fixed
  - Bug in which the `segments.txt` file for the wrong solution was extracted from the ZIP archive
  - `segments.txt` extraction made aware of multiple solutions
  - Renamed variables and added comments for greater clarity

### Other

  - Minor formatting fixes in `genomic_details_template.html` and `json_to_html.py`

## v0.3.14: 2022-12-13

- GCGI-642: minor changes to descriptive text in new format template

### Added
  - function to make percentiles as ordinal ('3' becomes '3rd') and add commas to large numbers (1000 because 1,000)
  - Arial was removed from CSS header because it wasn't necessary (and it was a HUGE chunk of base64); font configuration note added to README
  - oncokb levels are not printed in failed report supplementary
  - verb tense changed from present to past and INDEL changes to in/del
  - MSI description text was removed from supplementary (until MSI is validated)
  - GCGI-640: added MANE-select discription

## v0.3.13: 2022-12-06

- New report template. Now reporting TMB (GCGI-392) as actionable biomarkers. MSI and LOH calculated but not reported.

### Added
  - ammended report template added to prototypes
  - QC report prints as '${requisition}_qc'
  - 'biomarkers_plot' R script for plotting MSI score (and future biomarkers)
  - added 'cnv_plot.R' and 'pga_plot.R' for visualization of CNVs and PGA, respectively, in new report format
  - new R function 'preProcLOH' calculates LOH on the per gene basis from the aratio_segment.txt file
  - new 'centromeres.txt' file in data directory for position of centromeres in CNV plot
  - new 'pgacomp-tcga.txt' file in data directory for distribution of PGA across the TCGA cohort
  - MSI and 'aratio_segment.txt' file preprocessing in 'r_script_wrapper.py'
  - annotation of LOH, MSI-H and TMB-H by Oncokb in 'report_to_json'
  - added colour to oncokb levels using process_oncokb_colours function in 'json_to_html' and corresponding CSS

### Changed
  - Updated TMB plotting script to show TMB-High cutoff
  - 'vaf_plot.R' format adjusted and slimmed
  - Updated  'configure.py' and 'provenance_reader' to find msisensor files and segment.txt files
  - Architecture of report template:
    - integrated and moved all CSS to new 'style.css' file
    - moved definitions and descriptions to subdirectory called 'templates_for_supp'
    - moved footer template to 'supplementary_materials_template.html'
  - body of clinical report changed to a two-cell layout, with title on left and info on right, resulting in changes to several .html/mako file, and new function 'make_sections_into_cells' in 'json_to_html'
  - changed table style in 'json_to_html.py' into two columns per sample information, with corresponding CSS that bolds the sample info title
  - split WGS and WTS assay descriptions into seperate description files, added WTS DNA extraction protocol info, added links to all software in description as well as to hg38
  - changed definitions_1 and definitions_2 to definitions_metrics and definitions_tests which are for sample QC metric descriptions and biomarkers respectively
  - renamed 'genomic_therapies_template.html' to 'therapies_template.html' to avoid confusion with 'genomic_details_template.html'
  - pdf footer prints title left
  - GCGI-396: arial font as base64 in CSS file makes pdf renderable on the cluster
  - GCGI-440, GCGI-593: TCGA replaced by oncotree in URL links
  - GCGI-585: getting rid of div container around entire report made page-breaks controlable
  - GCGI-586: allowing cluster pdf printing locks in page numbering
  - GCGI-587: CLIA added to report header
  - GCGI-588: hg38 patch added to footer

## v0.3.12: 2022-11-23

- Requires update to `djerba_test_data_lfs`

### Added
- GCGI-517 New 'requisition ID' INI parameter; use for report title

### Fixed
- GCGI-423 Include `-q` option for MAF annotation script
- GCGI-608 Do not write 'technical notes' text box unless it has non-null content


## v0.3.11: 2022-11-01

### Changed
- GCGI-516 Change default file provenance report path to Vidarr
- Updated to use Python Tools module v16 for Geneticist Review Report

## v0.3.10: 2022-10-25

### Added
- GCGI-422 Add a 'technical notes' section to the report; includes update to djerba_test_data_lfs

### Changed
- GCGI-506 Increase test speed by using custom file provenance throughout

### Fixed
- GCGI-509 Correctly find MAF file in provenance

## v0.3.9: 2022-10-12

### Changed
- GCGI-384 Fixed CNV vs Small mutation mismatch

## v0.3.8: 2022-10-12

### Changed
- GCGI-495 Support for Vidarr workflow names
- Updated to use Python Tools module v15 for Geneticist Review Report

## v0.3.7: 2022-09-29

### Changed

- GCGI-496 Expand list of permitted variant types in MAF
- Updated README and added a diagram of Djerba structure

### Fixed
- GCGI-494 Fix input column header in `vaf_plot.R`
- GCGI-496 Fix FILTER column evaluation for MAF
- Fixed typo in `test_env.sh`

## v0.3.6: 2022-09-22

### Changed
- GCGI-461: Refactor OncoKB annotation into a separate class
- GCGI-479: Update to use oncokb-annotator version 3.3.1

### Fixed

- GCGI-480: Bugfix for `djerba.py` crash in `extract` mode
- Fixes to `test_env.sh` script

## v0.3.5: 2022-08-30

### Fixed

- GCGI-449: Fix for `delly` regex in provenance reader

## v0.3.4: 2022-08-18

### Added

- GCGI-414: Support for multiple requisitions from one donor

### Changed

- GCGI-430: Update Mutect2 version to GATK 4.2.6.1
- Move Djerba version text into assay description section

### Fixed

- GCGI-442: Remove delly results from JSON and HTML

## v0.3.3: 2022-07-25

### Changed

- GCGI-200: Record Djerba software version in report footer and log
- GCGI-390: Change plot output from JPEG to SVG
- GCGI-404: Restructure test data; update `test_env.sh`; move GSICAPBENCH tests to separate file
- Updated to use Python Tools module v12 for Geneticist Review Report

### Fixed

- GCGI-387: Enforce decimal places in output for purity, ploidy, coverage, callability
- GCGI-399: Rename "Genome Altered (%)" to "Percent Genome Altered"
- GCGI-406: Do not compare supplementary data in benchmark script
- GCGI-416: Do not allow 'None' in default tumour/normal IDs
- GCGI-417: Add missing gene names in allCuratedGenes.tsv

## v0.3.2: 2022-06-21

### Fixed

- GCGI-398: Sort variant tables by cytoband
- GCGI-401: Remove obsolete script check
- GCGI-402: Check for Mavis inputs

## v0.3.1: 2022-06-17

### Added
- GCGI-380: Add convenience scripts to update/view JSON

### Fixed
- GCGI-379: Mavis job ID fix; remove `wait_for_mavis.py`; decode stdout/stderr from subprocesses
- GCGI-381: Permissions on executable scripts
- GCGI-382: Fix handling of unknown TCGA codes
- GCGI-386: Display VAF as percentage, not decimal
- GCGI-391: Add "Inconclusive" to list of known OncoKB levels

## v0.3.0: 2022-06-08

### Added
- Introduces a main JSON document, with all information needed to generate a report
- GCGI-197 Assay title in QC table
- GCGI-270 Italicize gene names in Supplementary Gene Information
- GCGI-291 Replace Rmarkdown with Mako template
- GCGI-292 Run in wgs-only and failed modes without Mavis input
- GCGI-326 Standardize report filenames
- GCGI-328 Automated generation of benchmark reports
- GCGI-353 Support markdown in genomic summary
- GCGI-367 New `ASSAY_NAME` parameter in INI
- Default HTML names and PDF names conform to convention
- `subprocess_runner` class to run commands and log the results

### Fixed
- GCGI-268 Make clinical and QC report filenames consistent
- GCGI-312 Correctly populate Study and Oncotree in the report
- GCGI-359 Update VEP version in footers
- GCGI-365 Improved page breaks in PDF
- GCGI-374 Report purity as a percentage
- GCGI-375 Filter small mutations & indels by variant classification

## v0.2.9: 2022-05-16

### Fixed
- GCGI-368: Apply colour update to WGS-only TMB plot

## v0.2.8: 2022-05-09

### Changed
- GCGI-359 Update VEP version number in report footers

## v0.2.7: 2022-05-03

### Fixed
- GCGI-354 Update MAF filter to retain `clustered_events;common_variant`

## v0.2.6: 2022-04-28

### Fixed
- GCGI-352 Correctly process new MAF column indices
- GCGI-353 Fix purity/ploidy message

## v0.2.5: 2022-03-28

### Fixed
- GCGI-333 Bugfix for cancer type description

## v0.2.4: 2022-03-23

### Fixed
- GCGI-331 Standardize on --study for script options
- GCGI-332 Remove read threshold filter from Mavis

## v0.2.3: 2022-03-18

### Fixed
- GCGI-323 Correctly handle missing `geo_tube_id` value

## v0.2.2: 2022-03-09

### Changed
- GCGI-311 Reformat the genomic landscape table
- GCGI-312 Better placeholder text for Study ID and Oncotree Code

## v0.2.1: 2022-02-24

### Fixed
- GCGI-294 Correct handling of --failed option for all script modes

## v0.2.0: 2022-02-22

### Added
- GCGI-250 Add --wgs-only option for HTML reports
- GCGI-269 Script `list_inputs.py` to list report input paths
- GCGI-201 Documentation for OncoKB file updates

### Changed
- GCGI-265 Omit processing of unnecessary inputs for failed reports
- GCGI-266 Update failed report markdown to incorporate recent changes from CGI-Tools
- GCGI-271 Failed report formatting change
- GCGI-272 Update target coverage explanation in footers
- Update color handling for plotting in Rmarkdown
- Updated to use Python Tools module v12 for Geneticist Review Report

### Fixed
- GCGI-289 Fix for fallback ID creation

## v0.1.0: 2022-01-28

No code changes from v0.0.17; version incremented for first production release

## v0.0.17: 2022-01-26

### Added
- GCGI-264 Add --legacy option to run CGI-Tools legacy Mavis

### Fixed
- GCGI-262 Additional fixes for Mavis inputs
- Add req_approved_date to config.ini template

## v0.0.16: 2022-01-21

### Fixed
- GCGI-262 Fix for Mavis inputs

## v0.0.15: 2022-01-18

### Fixed
- GCGI-257 Fix for Rmarkdown error

## v0.0.14: 2022-01-14

### Added
- GCGI-256 Correctly process samples with empty fusion data after filtering

### Fixed
- GCGI-255 Fix in release v0.0.13 was incorrect; rectified in this release

## v0.0.13: 2022-01-12

### Fixed
- GCGI-255 Correct index for gene ID in GEP input

## v0.0.12: 2021-12-14

## Changed
- GCGI-241 Remove the concept of an analysis unit; enables Djerba to work with V2 aliases in MISO
- GCGI-247 Update the QC report shell script and improve dependency handling

### Fixed
- GCGI-244 Launch Mavis with hg38 instead of hg19

## v0.0.11: 2021-11-11

### Fixed
- GCGI-234 Add delly and arriba inputs to Mavis launch script

## v0.0.10: 2021-10-25

### Added
- GCGI-231 New INI field for requisition approved date

## v0.0.9: 2021-10-22

### Added
- GCGI-229 Add external dataset plotting function

### Fixed
- GCGI-224 HTML template improvements
- Copy Rmarkdown script and associated files into tempdir, to allow writing to script directory
- Remove unnecessary import from test

## v0.0.8: 2021-10-21

### Added
- GCGI-230: Add the QC report shell script

### Changed
- GCGI-226: Use double colon :: as fusion gene separator

## v0.0.8b: 2021-10-07

- Bugfix for paths in setup.py

## v0.0.8a: 2021-10-07

- Pre-release to check an HTML rendering bug
- Fixes GCGI-221

## v0.0.7: 2021-09-30

- Implements extra features required to fully replace CGI-Tools
- Release for validation of SOP update

### Added
- `html2pdf.py` convenience script
- GCGI-186: Setup mode in main script
- GCGI-187: Fail and target-coverage options for HTML generation
- GCGI-189: Script option to locate Sequenza results in file provenance
- GCGI-190: Script to manually run Mavis
- GCGI-191: Record Sequenza reviewer names
- GCGI-192: Add logR cutoff calculation
- GCGI-194: Automatically archive INI files
- GCGI-216: Replace CGI_PLACEHOLDER in report footer

### Fixed
- GCGI-193: Sequenza configuration/metadata fixes
- GCGI-205: Fix for Sequenza reader on alternate solutions
- GCGI-212: Refactor PDF command line arguments

### Changed
- GCGI-215: Rename basedir variable
- GCGI-217: Add a --pdf option to HTML mode

## v0.0.6: 2021-08-19

- Patch release for a misnamed variable in main.py.

## v0.0.5: 2021-08-17

- Release for final testing and validation before going into production
- Improved logging and testing
- Additional features to enable Djerba to replace CGI-Tools

### Added
- GCGI-173: Logging for Djerba
- GCGI-174: Report min/max purity in gamma selector
- GCGI-175: INI documentation and validation
- GCGI-176: Prototype JSON summary output
- GCGI-177: Clean up and document Djerba test data; make tests portable
- GCGI-178: Automatically discover tumour/normal/patient ID and OncoTree data
- GCGI-180: PDF generation with wkhtmltopdf
- GCGI-182: Generate the "analysis unit" string for the final PDF report
- GCGI-184: Miscellaneous small fixes

## v0.0.5a: 2021-07-07
- Alpha release of a new version of Djerba, for generating CGI reports only
- For initial testing and evaluation only; *not* intended for production
- Installed and run successfully for the svc.cgiprod user

## v0.0.4: 2021-06-09
- Work-in-progress on features for the old Djerba design.
- To be replaced by a simplified Djerba handling CGI reports only, in release 0.0.5.
### Added
- GCGI-27: Upload config to Elba server
  - Standalone script `upload.py`
  - Upload options added to `djerba_from_command.py`
  - New `uploader` class as parent of `report`
- GCGI-30: Expand MAF processing to populate the following fields:
  - `Gene`
  - `Chromosome`
  - `Protein_Change`
  - `Allele_Fraction_Percentile`
  - `FDA_Approved_Treatment`
  - `OncoKB`
  - `Variant_Reads_And_Total Reads`
  - `TMB_PER_MB`
  - `COSMIC_SIGS`: Placeholder only
- GCGI-67: Input data from SEG files for the FRACTION_GENOME_ALTERED metric
- GCGI-89: Consistency checks on metric inputs
  - Error if a sample/gene attribute has a non-null value in more than one input source
  - Refactoring and simplification of unit tests
  - Reformat JSON files using `json.tool` in Python

## v0.0.3: 2020-11-10
### Added
- GCGI-55: Test Elba JSON output against the schema
- GCGI-62: Add Oncogenic_Binary to Elba config schema
- GCGI-63: Additional fields in Elba config schema

## v0.0.2: 2020-10-28
### Added
- `review_status` field in Elba JSON output
- HTML documentation generated using [pdoc3](https://pdoc3.github.io/pdoc/).
- GCGI-36: Custom annotation in TSV format with the `custom_annotation` class.
- GCGI-45: Script `djerba_from_command.py` to generate Elba JSON from command-line arguments
### Removed
- `genetic_alteration_demo` class
### Changed
- GCGI-39: Update JSON schema, example files and documentation. Much more detail added to Djerba config schema.
- GCGI-54: Updated example JSON output with fields for `MutationClass`, `Fusion` and `Variant_Classification`
- `genetic_alteration` is no longer a subclass of `dual_output_component`
- `validate.py` renamed to `config.py` and includes a new `builder` class

## v0.0.1: 2020-10-08
Initial development release
### Added
- `djerba.py` script to run Djerba functions from the command line
- `djerba` Python package with modules to:
  - Validate Djerba config: `validate.py`
  - Construct genetic alteration output: `genetic_alteration.py`
  - Compute metric values: `metrics.py`
  - Contain sample attributes: `sample.py`
  - Write Elba config: `report.py`
  - Write cBioPortal files: `study.py`, `components.py`
- Tests for new modules, including:
  - Dry-run test of cBioPortal study/sample metadata
  - Live test of mutation output for cBioPortal & Elba, with MAF input
  - Test for dummy version of ShinyReport JSON output
- `setup.py` script for installation
- `prototypes` directory for metric code in development which is not production-ready
- Example JSON config for Elba: [elba_expected_mx.json](./src/test/data/elba_expected_mx.json)<|MERGE_RESOLUTION|>--- conflicted
+++ resolved
@@ -1,12 +1,8 @@
 # CHANGELOG
 
 ## UNRELEASED
-<<<<<<< HEAD
 - GCGI-1233: allowed support for purity and ploidy to be "NA", changed failed report template text 
-=======
-
 - Fixed unit tests for various plugins
->>>>>>> c50f0e26
 
 ## v1.1.1: 2023-12-13
 
