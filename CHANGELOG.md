# CHANGELOG

<<<<<<< HEAD
## Unreleased

### Added
- GCGI-291 Replace Rmarkdown with Mako template
=======
## v0.2.7: 2022-05-03

### Fixed
- GCGI-354 Update MAF filter to retain `clustered_events;common_variant`

## v0.2.6: 2022-04-28

### Fixed
- GCGI-352 Correctly process new MAF column indices
- GCGI-353 Fix purity/ploidy message
>>>>>>> 19a7ceaf

## v0.2.5: 2022-03-28

### Fixed
- GCGI-333 Bugfix for cancer type description

## v0.2.4: 2022-03-23

### Fixed
- GCGI-331 Standardize on --study for script options
- GCGI-332 Remove read threshold filter from Mavis

## v0.2.3: 2022-03-18

### Fixed
- GCGI-323 Correctly handle missing `geo_tube_id` value

## v0.2.2: 2022-03-09

### Changed
- GCGI-311 Reformat the genomic landscape table
- GCGI-312 Better placeholder text for Study ID and Oncotree Code

## v0.2.1: 2022-02-24

### Fixed
- GCGI-294 Correct handling of --failed option for all script modes

## v0.2.0: 2022-02-22

### Added
- GCGI-250 Add --wgs-only option for HTML reports
- GCGI-269 Script `list_inputs.py` to list report input paths
- GCGI-201 Documentation for OncoKB file updates

### Changed
- GCGI-265 Omit processing of unnecessary inputs for failed reports
- GCGI-266 Update failed report markdown to incorporate recent changes from CGI-Tools
- GCGI-271 Failed report formatting change
- GCGI-272 Update target coverage explanation in footers
- Update color handling for plotting in Rmarkdown
- Updated to use Python Tools module v12 for Geneticist Review Report

### Fixed
- GCGI-289 Fix for fallback ID creation

## v0.1.0: 2022-01-28

No code changes from v0.0.17; version incremented for first production release

## v0.0.17: 2022-01-26

### Added
- GCGI-264 Add --legacy option to run CGI-Tools legacy Mavis

### Fixed
- GCGI-262 Additional fixes for Mavis inputs
- Add req_approved_date to config.ini template

## v0.0.16: 2022-01-21

### Fixed
- GCGI-262 Fix for Mavis inputs

## v0.0.15: 2022-01-18

### Fixed
- GCGI-257 Fix for Rmarkdown error

## v0.0.14: 2022-01-14

### Added
- GCGI-256 Correctly process samples with empty fusion data after filtering

### Fixed
- GCGI-255 Fix in release v0.0.13 was incorrect; rectified in this release

## v0.0.13: 2022-01-12

### Fixed
- GCGI-255 Correct index for gene ID in GEP input

## v0.0.12: 2021-12-14

## Changed
- GCGI-241 Remove the concept of an analysis unit; enables Djerba to work with V2 aliases in MISO
- GCGI-247 Update the QC report shell script and improve dependency handling

### Fixed
- GCGI-244 Launch Mavis with hg38 instead of hg19

## v0.0.11: 2021-11-11

### Fixed
- GCGI-234 Add delly and arriba inputs to Mavis launch script

## v0.0.10: 2021-10-25

### Added
- GCGI-231 New INI field for requisition approved date

## v0.0.9: 2021-10-22

### Added
- GCGI-229 Add external dataset plotting function

### Fixed
- GCGI-224 HTML template improvements
- Copy Rmarkdown script and associated files into tempdir, to allow writing to script directory
- Remove unnecessary import from test

## v0.0.8: 2021-10-21

### Added
- GCGI-230: Add the QC report shell script

### Changed
- GCGI-226: Use double colon :: as fusion gene separator

## v0.0.8b: 2021-10-07

- Bugfix for paths in setup.py

## v0.0.8a: 2021-10-07

- Pre-release to check an HTML rendering bug
- Fixes GCGI-221

## v0.0.7: 2021-09-30

- Implements extra features required to fully replace CGI-Tools
- Release for validation of SOP update

### Added
- `html2pdf.py` convenience script
- GCGI-186: Setup mode in main script
- GCGI-187: Fail and target-coverage options for HTML generation
- GCGI-189: Script option to locate Sequenza results in file provenance
- GCGI-190: Script to manually run Mavis
- GCGI-191: Record Sequenza reviewer names
- GCGI-192: Add logR cutoff calculation
- GCGI-194: Automatically archive INI files
- GCGI-216: Replace CGI_PLACEHOLDER in report footer

### Fixed
- GCGI-193: Sequenza configuration/metadata fixes
- GCGI-205: Fix for Sequenza reader on alternate solutions
- GCGI-212: Refactor PDF command line arguments

### Changed
- GCGI-215: Rename basedir variable
- GCGI-217: Add a --pdf option to HTML mode

## v0.0.6: 2021-08-19

- Patch release for a misnamed variable in main.py.

## v0.0.5: 2021-08-17

- Release for final testing and validation before going into production
- Improved logging and testing
- Additional features to enable Djerba to replace CGI-Tools

### Added
- GCGI-173: Logging for Djerba
- GCGI-174: Report min/max purity in gamma selector
- GCGI-175: INI documentation and validation
- GCGI-176: Prototype JSON summary output
- GCGI-177: Clean up and document Djerba test data; make tests portable
- GCGI-178: Automatically discover tumour/normal/patient ID and OncoTree data
- GCGI-180: PDF generation with wkhtmltopdf
- GCGI-182: Generate the "analysis unit" string for the final PDF report
- GCGI-184: Miscellaneous small fixes

## v0.0.5a: 2021-07-07
- Alpha release of a new version of Djerba, for generating CGI reports only
- For initial testing and evaluation only; *not* intended for production
- Installed and run successfully for the svc.cgiprod user

## v0.0.4: 2021-06-09
- Work-in-progress on features for the old Djerba design.
- To be replaced by a simplified Djerba handling CGI reports only, in release 0.0.5.
### Added
- GCGI-27: Upload config to Elba server
  - Standalone script `upload.py`
  - Upload options added to `djerba_from_command.py`
  - New `uploader` class as parent of `report`
- GCGI-30: Expand MAF processing to populate the following fields:
  - `Gene`
  - `Chromosome`
  - `Protein_Change`
  - `Allele_Fraction_Percentile`
  - `FDA_Approved_Treatment`
  - `OncoKB`
  - `Variant_Reads_And_Total Reads`
  - `TMB_PER_MB`
  - `COSMIC_SIGS`: Placeholder only
- GCGI-67: Input data from SEG files for the FRACTION_GENOME_ALTERED metric
- GCGI-89: Consistency checks on metric inputs
  - Error if a sample/gene attribute has a non-null value in more than one input source
  - Refactoring and simplification of unit tests
  - Reformat JSON files using `json.tool` in Python

## v0.0.3: 2020-11-10
### Added
- GCGI-55: Test Elba JSON output against the schema
- GCGI-62: Add Oncogenic_Binary to Elba config schema
- GCGI-63: Additional fields in Elba config schema

## v0.0.2: 2020-10-28
### Added
- `review_status` field in Elba JSON output
- HTML documentation generated using [pdoc3](https://pdoc3.github.io/pdoc/).
- GCGI-36: Custom annotation in TSV format with the `custom_annotation` class.
- GCGI-45: Script `djerba_from_command.py` to generate Elba JSON from command-line arguments
### Removed
- `genetic_alteration_demo` class
### Changed
- GCGI-39: Update JSON schema, example files and documentation. Much more detail added to Djerba config schema.
- GCGI-54: Updated example JSON output with fields for `MutationClass`, `Fusion` and `Variant_Classification`
- `genetic_alteration` is no longer a subclass of `dual_output_component`
- `validate.py` renamed to `config.py` and includes a new `builder` class

## v0.0.1: 2020-10-08
Initial development release
### Added
- `djerba.py` script to run Djerba functions from the command line
- `djerba` Python package with modules to:
  - Validate Djerba config: `validate.py`
  - Construct genetic alteration output: `genetic_alteration.py`
  - Compute metric values: `metrics.py`
  - Contain sample attributes: `sample.py`
  - Write Elba config: `report.py`
  - Write cBioPortal files: `study.py`, `components.py`
- Tests for new modules, including:
  - Dry-run test of cBioPortal study/sample metadata
  - Live test of mutation output for cBioPortal & Elba, with MAF input
  - Test for dummy version of ShinyReport JSON output
- `setup.py` script for installation
- `prototypes` directory for metric code in development which is not production-ready
- Example JSON config for Elba: [elba_expected_mx.json](./src/test/data/elba_expected_mx.json)<|MERGE_RESOLUTION|>--- conflicted
+++ resolved
@@ -1,11 +1,10 @@
 # CHANGELOG
 
-<<<<<<< HEAD
 ## Unreleased
 
 ### Added
 - GCGI-291 Replace Rmarkdown with Mako template
-=======
+
 ## v0.2.7: 2022-05-03
 
 ### Fixed
@@ -16,7 +15,6 @@
 ### Fixed
 - GCGI-352 Correctly process new MAF column indices
 - GCGI-353 Fix purity/ploidy message
->>>>>>> 19a7ceaf
 
 ## v0.2.5: 2022-03-28
 
