--- conflicted
+++ resolved
@@ -1,6 +1,13 @@
 # CHANGELOG
 
-<<<<<<< HEAD
+## v0.4.7: 2023-04-13
+
+### Added
+- GCGI-823: New script `src/test/run_gsicapbench.sh` to generate and compare benchmark reports before a release
+
+### Fixed
+- GCGI-810: Do not exit prematurely when finding benchmark inputs
+
 ## v1.0.0-dev0.0.1: 2023-04-11
 
 - Pre-release for development of v1.1.0
@@ -10,15 +17,6 @@
 ### Added
 
 - Working prototypes of core/plugin functionality and testing
-=======
-## v0.4.7: 2023-04-13
-
-### Added
-- GCGI-823: New script `src/test/run_gsicapbench.sh` to generate and compare benchmark reports before a release
-
-### Fixed
-- GCGI-810: Do not exit prematurely when finding benchmark inputs
->>>>>>> 51c8b9e5
 
 ## v0.4.6: 2023-04-06
 
